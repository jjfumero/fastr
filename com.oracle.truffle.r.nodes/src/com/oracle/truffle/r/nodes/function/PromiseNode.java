--- conflicted
+++ resolved
@@ -204,12 +204,8 @@
             return factory.createVarargPromise(varargNode.executeNonEvaluated(frame));
         }
 
-<<<<<<< HEAD
-        public RNode substitute(REnvironment env) {
+        public RSyntaxNode substitute(REnvironment env) {
             // TODO Since VarargPromiseNode is not an RSyntaxNode this is suspicious
-=======
-        public RSyntaxNode substitute(REnvironment env) {
->>>>>>> cfea4ad7
             return varargNode.substitute(env);
         }
 
