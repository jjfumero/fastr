/*
 * Copyright (c) 2013, 2016, Oracle and/or its affiliates. All rights reserved.
 * DO NOT ALTER OR REMOVE COPYRIGHT NOTICES OR THIS FILE HEADER.
 *
 * This code is free software; you can redistribute it and/or modify it
 * under the terms of the GNU General Public License version 2 only, as
 * published by the Free Software Foundation.
 *
 * This code is distributed in the hope that it will be useful, but WITHOUT
 * ANY WARRANTY; without even the implied warranty of MERCHANTABILITY or
 * FITNESS FOR A PARTICULAR PURPOSE.  See the GNU General Public License
 * version 2 for more details (a copy is included in the LICENSE file that
 * accompanied this code).
 *
 * You should have received a copy of the GNU General Public License version
 * 2 along with this work; if not, write to the Free Software Foundation,
 * Inc., 51 Franklin St, Fifth Floor, Boston, MA 02110-1301 USA.
 *
 * Please contact Oracle, 500 Oracle Parkway, Redwood Shores, CA 94065 USA
 * or visit www.oracle.com if you need additional information or have any
 * questions.
 */
package com.oracle.truffle.r.nodes.function;

import java.util.ArrayList;
import java.util.List;

import com.oracle.truffle.api.CompilerAsserts;
import com.oracle.truffle.api.CompilerDirectives;
import com.oracle.truffle.api.CompilerDirectives.CompilationFinal;
import com.oracle.truffle.api.CompilerDirectives.TruffleBoundary;
import com.oracle.truffle.api.RootCallTarget;
import com.oracle.truffle.api.dsl.Cached;
import com.oracle.truffle.api.dsl.Fallback;
import com.oracle.truffle.api.dsl.NodeChild;
import com.oracle.truffle.api.dsl.Specialization;
import com.oracle.truffle.api.frame.FrameSlotTypeException;
import com.oracle.truffle.api.frame.MaterializedFrame;
import com.oracle.truffle.api.frame.VirtualFrame;
import com.oracle.truffle.api.interop.ForeignAccess;
import com.oracle.truffle.api.interop.Message;
import com.oracle.truffle.api.interop.TruffleObject;
import com.oracle.truffle.api.nodes.ExplodeLoop;
import com.oracle.truffle.api.nodes.Node;
import com.oracle.truffle.api.nodes.NodeCost;
import com.oracle.truffle.api.nodes.NodeInfo;
import com.oracle.truffle.api.nodes.RootNode;
import com.oracle.truffle.api.nodes.UnexpectedResultException;
import com.oracle.truffle.api.profiles.BranchProfile;
import com.oracle.truffle.api.profiles.ConditionProfile;
import com.oracle.truffle.api.profiles.ValueProfile;
import com.oracle.truffle.api.source.SourceSection;
import com.oracle.truffle.r.nodes.RASTUtils;
import com.oracle.truffle.r.nodes.RRootNode;
import com.oracle.truffle.r.nodes.access.ConstantNode;
import com.oracle.truffle.r.nodes.access.FrameSlotNode;
import com.oracle.truffle.r.nodes.access.variables.LocalReadVariableNode;
import com.oracle.truffle.r.nodes.access.variables.ReadVariableNode;
import com.oracle.truffle.r.nodes.builtin.RBuiltinFactory;
import com.oracle.truffle.r.nodes.builtin.RBuiltinNode;
import com.oracle.truffle.r.nodes.builtin.RBuiltinRootNode;
import com.oracle.truffle.r.nodes.function.PromiseHelperNode.PromiseCheckHelperNode;
import com.oracle.truffle.r.nodes.function.RCallNodeGen.FunctionDispatchNodeGen;
import com.oracle.truffle.r.nodes.function.S3FunctionLookupNode.NoGenericMethodException;
import com.oracle.truffle.r.nodes.function.S3FunctionLookupNode.Result;
import com.oracle.truffle.r.nodes.function.call.CallRFunctionNode;
import com.oracle.truffle.r.nodes.function.call.PrepareArguments;
import com.oracle.truffle.r.nodes.function.visibility.SetVisibilityNode;
import com.oracle.truffle.r.nodes.profile.TruffleBoundaryNode;
import com.oracle.truffle.r.nodes.profile.VectorLengthProfile;
import com.oracle.truffle.r.nodes.unary.CastNode;
import com.oracle.truffle.r.runtime.Arguments;
import com.oracle.truffle.r.runtime.ArgumentsSignature;
import com.oracle.truffle.r.runtime.RArguments;
import com.oracle.truffle.r.runtime.RArguments.S3Args;
import com.oracle.truffle.r.runtime.RArguments.S3DefaultArguments;
<<<<<<< HEAD
import com.oracle.truffle.r.runtime.builtins.FastPathFactory;
import com.oracle.truffle.r.runtime.builtins.RBuiltinDescriptor;
import com.oracle.truffle.r.runtime.builtins.RBuiltinKind;
=======
>>>>>>> bd84f9ec
import com.oracle.truffle.r.runtime.RCaller;
import com.oracle.truffle.r.runtime.RDeparse;
import com.oracle.truffle.r.runtime.RDispatch;
import com.oracle.truffle.r.runtime.RError;
import com.oracle.truffle.r.runtime.RInternalError;
import com.oracle.truffle.r.runtime.RRuntime;
import com.oracle.truffle.r.runtime.RType;
import com.oracle.truffle.r.runtime.RVisibility;
import com.oracle.truffle.r.runtime.SubstituteVirtualFrame;
<<<<<<< HEAD
import com.oracle.truffle.r.runtime.context.RContext;
=======
import com.oracle.truffle.r.runtime.builtins.FastPathFactory;
import com.oracle.truffle.r.runtime.builtins.RBuiltinDescriptor;
import com.oracle.truffle.r.runtime.builtins.RBuiltinKind;
>>>>>>> bd84f9ec
import com.oracle.truffle.r.runtime.data.RArgsValuesAndNames;
import com.oracle.truffle.r.runtime.data.RDataFactory;
import com.oracle.truffle.r.runtime.data.REmpty;
import com.oracle.truffle.r.runtime.data.RFunction;
import com.oracle.truffle.r.runtime.data.RMissing;
import com.oracle.truffle.r.runtime.data.RPromise;
import com.oracle.truffle.r.runtime.data.RPromise.Closure;
import com.oracle.truffle.r.runtime.data.RStringVector;
import com.oracle.truffle.r.runtime.data.RTypedValue;
import com.oracle.truffle.r.runtime.nodes.RBaseNode;
import com.oracle.truffle.r.runtime.nodes.RFastPathNode;
import com.oracle.truffle.r.runtime.nodes.RNode;
import com.oracle.truffle.r.runtime.nodes.RSyntaxCall;
import com.oracle.truffle.r.runtime.nodes.RSyntaxElement;
import com.oracle.truffle.r.runtime.nodes.RSyntaxLookup;
import com.oracle.truffle.r.runtime.nodes.RSyntaxNode;

class ForcePromiseNode extends RNode {

    @Child private RNode valueNode;
    @Child private PromiseHelperNode promiseHelper;
    private final BranchProfile nonPromiseProfile = BranchProfile.create();

    ForcePromiseNode(RNode valueNode) {
        this.valueNode = valueNode;
    }

    public RNode getValueNode() {
        return valueNode;
    }

    @Override
    public Object execute(VirtualFrame frame) {
        Object value = valueNode.execute(frame);
        if (value instanceof RPromise) {
            if (promiseHelper == null) {
                CompilerDirectives.transferToInterpreterAndInvalidate();
                promiseHelper = insert(new PromiseHelperNode());
            }
            return promiseHelper.evaluate(frame, (RPromise) value);
        } else {
            nonPromiseProfile.enter();
            return value;
        }
    }
}

@NodeInfo(cost = NodeCost.NONE)
@NodeChild(value = "function", type = ForcePromiseNode.class)
public abstract class RCallNode extends RCallBaseNode implements RSyntaxNode, RSyntaxCall {

    // currently cannot be RSourceSectionNode because of TruffleDSL restrictions

    @CompilationFinal private SourceSection sourceSectionR;

    @Override
    public final void setSourceSection(SourceSection sourceSection) {
        assert sourceSection != null;
        this.sourceSectionR = sourceSection;
    }

    @Override
    public final SourceSection getSourceSection() {
        return sourceSectionR;
    }

    protected abstract ForcePromiseNode getFunction();

    private final RSyntaxNode[] arguments;
    private final int[] varArgIndexes;
    private final ArgumentsSignature signature;
    @Child private ReadVariableNode lookupVarArgs;
    protected final LocalReadVariableNode explicitArgs;

    private final ConditionProfile nullBuiltinProfile = ConditionProfile.createBinaryProfile();

    // needed for INTERNAL_GENERIC calls:
    @Child private FunctionDispatch internalDispatchCall;

    @CompilationFinal private boolean needsCallerFrame;

    boolean setNeedsCallerFrame() {
        try {
            return needsCallerFrame;
        } finally {
            needsCallerFrame = true;
        }
    }

    protected RCaller createCaller(VirtualFrame frame, RFunction function) {
        if (explicitArgs == null) {
            return RCaller.create(frame, this);
        } else {
            return RCaller.create(frame, RCallerHelper.createFromArguments(function, (RArgsValuesAndNames) explicitArgs.execute(frame)));
        }
    }

    protected RCallNode(SourceSection sourceSection, RSyntaxNode[] arguments, ArgumentsSignature signature) {
        assert sourceSection != null;
        this.sourceSectionR = sourceSection;
        this.arguments = arguments;
        this.explicitArgs = null;
        this.varArgIndexes = getVarArgIndexes(arguments);
        this.lookupVarArgs = varArgIndexes.length == 0 ? null : ReadVariableNode.createSilent(ArgumentsSignature.VARARG_NAME, RType.Any);

        for (String name : signature) {
            if (name != null && name.isEmpty()) {
                /*
                 * In GnuR this is evidently output by the parser, so very early, and never with a
                 * caller in the message.
                 */
                throw RError.error(RError.NO_CALLER, RError.Message.ZERO_LENGTH_VARIABLE);
            }
        }
        this.signature = signature;
    }

    protected RCallNode(SourceSection sourceSection, Object explicitArgsIdentifier) {
        assert sourceSection != null;
        this.sourceSectionR = sourceSection;
        this.arguments = null;
        this.explicitArgs = LocalReadVariableNode.create(explicitArgsIdentifier, false);
        this.varArgIndexes = null;
        this.lookupVarArgs = null;
        this.signature = null;
    }

    public static int[] getVarArgIndexes(RSyntaxNode[] arguments) {
        List<Integer> varArgsSymbolIndices = new ArrayList<>();
        for (int i = 0; i < arguments.length; i++) {
            RSyntaxNode arg = arguments[i];
            if (arg instanceof RSyntaxLookup) {
                RSyntaxLookup lookup = (RSyntaxLookup) arg;
                // Check for presence of "..." in the arguments
                if (ArgumentsSignature.VARARG_NAME.equals(lookup.getIdentifier())) {
                    varArgsSymbolIndices.add(i);
                }
            }
        }
        // Setup and return
        int[] varArgsSymbolIndicesArr = new int[varArgsSymbolIndices.size()];
        for (int i = 0; i < varArgsSymbolIndicesArr.length; i++) {
            varArgsSymbolIndicesArr[i] = varArgsSymbolIndices.get(i);
        }
        return varArgsSymbolIndicesArr;
    }

    public Arguments<RSyntaxNode> getArguments() {
        return Arguments.create(arguments, signature);
    }

    private RArgsValuesAndNames lookupVarArgs(VirtualFrame frame) {
        if (explicitArgs != null) {
            return (RArgsValuesAndNames) explicitArgs.execute(frame);
        }
        RArgsValuesAndNames varArgs;
        if (lookupVarArgs == null) {
            varArgs = null;
        } else {
            try {
                varArgs = lookupVarArgs.executeRArgsValuesAndNames(frame);
            } catch (UnexpectedResultException e) {
                throw RError.error(RError.SHOW_CALLER, RError.Message.NO_DOT_DOT_DOT);
            }
        }
        return varArgs;
    }

    protected FunctionDispatch createUninitializedCall() {
        return FunctionDispatchNodeGen.create(this, null, explicitArgs == null ? false : true);
    }

    protected FunctionDispatch createUninitializedExplicitCall() {
        return FunctionDispatchNodeGen.create(this, null, true);
    }

    /**
     * If there are no parameters, or the target function does not refer to a builtin, or the
     * builtin has no special dispatching, then we know that we will just call the function with no
     * special dispatch logic.
     */
    protected boolean isDefaultDispatch(RFunction function) {
        return (signature != null && signature.isEmpty()) || nullBuiltinProfile.profile(function.getRBuiltin() == null) || function.getRBuiltin().getDispatch() == RDispatch.DEFAULT;
    }

    @Specialization(guards = "isDefaultDispatch(function)")
    public Object call(VirtualFrame frame, RFunction function, //
                    @Cached("createUninitializedCall()") FunctionDispatch call) {
        return call.execute(frame, function, lookupVarArgs(frame), null, null);
    }

    protected boolean isSpecialDispatch(RFunction function) {
        return function.getRBuiltin().getDispatch() == RDispatch.SPECIAL;
    }

    protected RBuiltinNode createSpecial(RBuiltinDescriptor builtin) {
        RNode[] nodes = new RNode[arguments.length];
        for (int i = 0; i < arguments.length; i++) {
            nodes[i] = arguments[i] == null ? null : RASTUtils.cloneNode(arguments[i].asRNode());
        }
        return ((RBuiltinFactory) builtin).getConstructor().apply(nodes);
    }

    @Specialization(limit = "5", guards = {"isSpecialDispatch(function)", "cachedBuiltin == function.getRBuiltin()"})
<<<<<<< HEAD
    public Object callSpecial(VirtualFrame frame, @SuppressWarnings("unused") RFunction function, //
                    @Cached("function.getRBuiltin()") RBuiltinDescriptor cachedBuiltin, //
                    @Cached("createSpecial(cachedBuiltin)") RBuiltinNode call) {
=======
    public Object callSpecial(VirtualFrame frame, @SuppressWarnings("unused") RFunction function,
                    @Cached("function.getRBuiltin()") RBuiltinDescriptor cachedBuiltin,
                    @Cached("createSpecial(cachedBuiltin)") RBuiltinNode call,
                    @Cached("create()") SetVisibilityNode visibility) {
>>>>>>> bd84f9ec
        if (explicitArgs != null) {
            CompilerDirectives.transferToInterpreter();
            throw RError.error(this, RError.Message.INVALID_USE, cachedBuiltin.getName());
        }
<<<<<<< HEAD
        RContext.getInstance().setVisible(cachedBuiltin.getVisibility());
=======
        visibility.execute(frame, cachedBuiltin.getVisibility());
>>>>>>> bd84f9ec
        return call.execute(frame);
    }

    @Specialization(contains = "callSpecial", guards = "isSpecialDispatch(function)")
    public Object callSpecialFallback(@SuppressWarnings("unused") RFunction function) {
        throw RInternalError.shouldNotReachHere("too much polymorphism in SPECIAL dispatch");
    }

    protected RNode createDispatchArgument(int index) {
        return new ForcePromiseNode(RASTUtils.cloneNode(arguments[index].asRNode()));
    }

    /**
     * If the target function refers to a builtin that requires internal generic dispatch and there
     * are actual parameters to dispatch on, then we will do an internal generic dispatch on the
     * first parameter.
     */
    protected boolean isInternalGenericDispatch(RFunction function) {
        if (signature != null && signature.isEmpty()) {
            return false;
        }
        RBuiltinDescriptor builtin = function.getRBuiltin();
        return builtin != null && builtin.getDispatch() == RDispatch.INTERNAL_GENERIC;
    }

    @Specialization(guards = {"explicitArgs == null", "isInternalGenericDispatch(function)"})
    public Object callInternalGeneric(VirtualFrame frame, RFunction function, //
                    @Cached("createDispatchArgument(0)") RNode dispatchArgument, //
                    @Cached("new()") TemporarySlotNode dispatchTempSlot, //
                    @Cached("create()") ClassHierarchyNode classHierarchyNode, //
                    @Cached("createWithError()") S3FunctionLookupNode dispatchLookup, //
                    @Cached("createIdentityProfile()") ValueProfile builtinProfile, //
                    @Cached("createBinaryProfile()") ConditionProfile implicitTypeProfile, //
                    @Cached("createBinaryProfile()") ConditionProfile resultIsBuiltinProfile) {
        RBuiltinDescriptor builtin = builtinProfile.profile(function.getRBuiltin());
        Object dispatchObject = dispatchArgument.execute(frame);
        dispatchTempSlot.initialize(frame, dispatchObject, () -> internalDispatchCall = null);
        try {
            RStringVector type = classHierarchyNode.execute(dispatchObject);
            S3Args s3Args;
            RFunction resultFunction;
            if (implicitTypeProfile.profile(type != null)) {
                Result result = dispatchLookup.execute(frame, builtin.getName(), type, null, frame.materialize(), null);
                if (resultIsBuiltinProfile.profile(result.function.isBuiltin())) {
                    s3Args = null;
                } else {
                    s3Args = new S3Args(result.generic, result.clazz, result.targetFunctionName, frame.materialize(), null, null);
                }
                resultFunction = result.function;
            } else {
                s3Args = null;
                resultFunction = function;
            }
            if (internalDispatchCall == null) {
                CompilerDirectives.transferToInterpreterAndInvalidate();
                internalDispatchCall = insert(FunctionDispatchNodeGen.create(this, new Object[]{dispatchTempSlot.getIdentifier()}, false));
            }
            return internalDispatchCall.execute(frame, resultFunction, lookupVarArgs(frame), s3Args, null);
        } finally {
            dispatchTempSlot.cleanup(frame, dispatchObject);
        }
    }

    @Specialization(guards = {"explicitArgs != null", "isInternalGenericDispatch(function)"})
    public Object callInternalGenericExplicit(VirtualFrame frame, RFunction function, //
                    @Cached("create()") ClassHierarchyNode classHierarchyNode, //
                    @Cached("createWithError()") S3FunctionLookupNode dispatchLookup, //
                    @Cached("createIdentityProfile()") ValueProfile builtinProfile, //
                    @Cached("createBinaryProfile()") ConditionProfile implicitTypeProfile, //
                    @Cached("createBinaryProfile()") ConditionProfile resultIsBuiltinProfile, //
                    @Cached("createPromiseHelper()") PromiseCheckHelperNode promiseHelperNode, //
                    @Cached("createUninitializedExplicitCall()") FunctionDispatch call) {
        RBuiltinDescriptor builtin = builtinProfile.profile(function.getRBuiltin());
        RArgsValuesAndNames argAndNames = (RArgsValuesAndNames) explicitArgs.execute(frame);

        RStringVector type = argAndNames.isEmpty() ? null : classHierarchyNode.execute(promiseHelperNode.checkEvaluate(frame, argAndNames.getArgument(0)));
        S3Args s3Args;
        RFunction resultFunction;
        if (implicitTypeProfile.profile(type != null)) {
            Result result = dispatchLookup.execute(frame, builtin.getName(), type, null, frame.materialize(), null);
            if (resultIsBuiltinProfile.profile(result.function.isBuiltin())) {
                s3Args = null;
            } else {
                s3Args = new S3Args(result.generic, result.clazz, result.targetFunctionName, frame.materialize(), null, null);
            }
            resultFunction = result.function;
        } else {
            s3Args = null;
            resultFunction = function;
        }
        return call.execute(frame, resultFunction, argAndNames, s3Args, null);
    }

    protected CallArgumentsNode createArguments() {
        return signature == null ? null : createArguments(null, false, false);
    }

    protected ReadVariableNode createVarArgRead(CallArgumentsNode callArguments) {
        return callArguments.containsVarArgsSymbol() ? ReadVariableNode.createSilent(ArgumentsSignature.VARARG_NAME, RType.Any) : null;
    }

    protected boolean isGroupGenericDispatch(RFunction function) {
        if (signature != null && signature.isEmpty()) {
            return false;
        }
        RBuiltinDescriptor builtin = function.getRBuiltin();
        return builtin != null && builtin.getDispatch().isGroupGeneric();
    }

    protected PromiseCheckHelperNode createPromiseHelper() {
        return new PromiseCheckHelperNode();
    }

    @CompilationFinal private ArgumentsSignature summaryGroupSignatureCached = null;
    @CompilationFinal private boolean summaryGroupHasNaRmCached;

    @Specialization(guards = "isGroupGenericDispatch(function)")
    public Object callGroupGeneric(VirtualFrame frame, RFunction function, //
                    @Cached("createArguments()") CallArgumentsNode callArguments, //
                    @Cached("create()") ClassHierarchyNode classHierarchyNodeX, //
                    @Cached("createWithException()") S3FunctionLookupNode dispatchLookupX, //
                    @Cached("create()") ClassHierarchyNode classHierarchyNodeY, //
                    @Cached("createWithException()") S3FunctionLookupNode dispatchLookupY, //
                    @Cached("createIdentityProfile()") ValueProfile builtinProfile, //
                    @Cached("createBinaryProfile()") ConditionProfile implicitTypeProfileX, //
                    @Cached("createBinaryProfile()") ConditionProfile implicitTypeProfileY, //
                    @Cached("createBinaryProfile()") ConditionProfile mismatchProfile, //
                    @Cached("createBinaryProfile()") ConditionProfile resultIsBuiltinProfile, //
                    @Cached("createBinaryProfile()") ConditionProfile summaryGroupNaRmProfile, //
                    @Cached("createBinaryProfile()") ConditionProfile summaryGroupProfile, //
                    @Cached("createPromiseHelper()") PromiseCheckHelperNode promiseHelperNode, //
                    @Cached("createUninitializedExplicitCall()") FunctionDispatch call) {

        Object[] args = explicitArgs != null ? ((RArgsValuesAndNames) explicitArgs.execute(frame)).getArguments() : callArguments.evaluateFlattenObjects(frame, lookupVarArgs(frame));
        ArgumentsSignature argsSignature = explicitArgs != null ? ((RArgsValuesAndNames) explicitArgs.execute(frame)).getSignature() : callArguments.flattenNames(lookupVarArgs(frame));

        RBuiltinDescriptor builtin = builtinProfile.profile(function.getRBuiltin());
        RDispatch dispatch = builtin.getDispatch();

        // max(na.rm=TRUE,arg1) dispatches to whatever is class of arg1 not taking the
        // named argument 'na.rm' into account. Note: signatures should be interned, identity
        // comparison is enough. Signature length > 0, because we dispatched on at least one arg
        int typeXIdx = 0;
        if (summaryGroupNaRmProfile.profile(dispatch == RDispatch.SUMMARY_GROUP_GENERIC &&
                        argsSignature.getName(typeXIdx) == RArguments.SUMMARY_GROUP_NA_RM_ARG_NAME)) {
            typeXIdx = 1;
        }

        RStringVector typeX = classHierarchyNodeX.execute(promiseHelperNode.checkEvaluate(frame, args[typeXIdx]));
        Result resultX = null;
        if (implicitTypeProfileX.profile(typeX != null)) {
            try {
                resultX = dispatchLookupX.execute(frame, builtin.getName(), typeX, dispatch.getGroupGenericName(), frame.materialize(), null);
            } catch (NoGenericMethodException e) {
                // fall-through
            }
        }
        Result resultY = null;
        if (args.length > 1 && dispatch == RDispatch.OPS_GROUP_GENERIC) {
            RStringVector typeY = classHierarchyNodeY.execute(promiseHelperNode.checkEvaluate(frame, args[1]));
            if (implicitTypeProfileY.profile(typeY != null)) {
                try {
                    resultY = dispatchLookupY.execute(frame, builtin.getName(), typeY, dispatch.getGroupGenericName(), frame.materialize(), null);
                } catch (NoGenericMethodException e) {
                    // fall-through
                }
            }
        }

        Result result;
        RStringVector dotMethod;
        if (resultX == null) {
            if (resultY == null) {
                result = null;
                dotMethod = null;
            } else {
                result = resultY;
                dotMethod = RDataFactory.createStringVector(new String[]{"", result.targetFunctionName}, true);
            }
        } else {
            if (resultY == null) {
                result = resultX;
                dotMethod = RDataFactory.createStringVector(new String[]{result.targetFunctionName, ""}, true);
            } else {
                if (mismatchProfile.profile(resultX.function != resultY.function)) {
                    RError.warning(this, RError.Message.INCOMPATIBLE_METHODS, resultX.targetFunctionName, resultY.targetFunctionName, dispatch.getGroupGenericName());
                    result = null;
                    dotMethod = null;
                } else {
                    result = resultX;
                    dotMethod = RDataFactory.createStringVector(new String[]{result.targetFunctionName, result.targetFunctionName}, true);
                }
            }
        }
        final S3Args s3Args;
        final RFunction resultFunction;
        if (result == null) {
            s3Args = null;
            resultFunction = function;
        } else {
            if (resultIsBuiltinProfile.profile(result.function.isBuiltin())) {
                s3Args = null;
            } else {
                s3Args = new S3Args(builtin.getName(), result.clazz, dotMethod, frame.materialize(), null, result.groupMatch ? dispatch.getGroupGenericName() : null);
            }
            resultFunction = result.function;
        }

        // Note: since we are actually not executing the function prologue which would write default
        // values to local variables representing arguments with default values, we have to check
        // whether we need to provide default values ourselves. The next call invoked by the
        // call.execute statement thinks that the formal signature is formal signature of the
        // concrete method, e.g. max.data.frame, which may not have default value for the same
        // arguments as the entry method, e.g. max(...,na.rm=TRUE). Unfortunately, in GnuR this is
        // inconsistent and only applies for 'Summary' group and not, for example, for Math group
        // with its default value for 'digits'
        S3DefaultArguments s3DefaulArguments = null;
        if (summaryGroupProfile.profile(dispatch == RDispatch.SUMMARY_GROUP_GENERIC)) {
            if (argsSignature != summaryGroupSignatureCached) {
                CompilerDirectives.transferToInterpreterAndInvalidate();
                summaryGroupSignatureCached = argsSignature;
                summaryGroupHasNaRmCached = false;
                for (int i = 0; i < argsSignature.getLength(); i++) {
                    if (argsSignature.getName(i) == RArguments.SUMMARY_GROUP_NA_RM_ARG_NAME) {
                        summaryGroupHasNaRmCached = true;
                        break;
                    }
                }
            }
            if (!summaryGroupHasNaRmCached) {
                s3DefaulArguments = RArguments.SUMMARY_GROUP_DEFAULT_VALUE_NA_RM;
            }
        }

        return call.execute(frame, resultFunction, new RArgsValuesAndNames(args, argsSignature), s3Args, s3DefaulArguments);
    }

    protected class ForeignCall extends Node {

        @Child private CallArgumentsNode arguments;
        @Child private Node foreignCall;
        @CompilationFinal private int foreignCallArgCount;

        private final BranchProfile errorProfile = BranchProfile.create();

        public ForeignCall(CallArgumentsNode arguments) {
            this.arguments = arguments;
        }

        public Object execute(VirtualFrame frame, TruffleObject function) {
            Object[] argumentsArray = explicitArgs != null ? ((RArgsValuesAndNames) explicitArgs.execute(frame)).getArguments() : arguments.evaluateFlattenObjects(frame, lookupVarArgs(frame));
            if (foreignCall == null || foreignCallArgCount != argumentsArray.length) {
                CompilerDirectives.transferToInterpreterAndInvalidate();
                foreignCall = insert(Message.createExecute(argumentsArray.length).createNode());
                foreignCallArgCount = argumentsArray.length;
            }
            try {
                Object result = ForeignAccess.sendExecute(foreignCall, frame, function, argumentsArray);
                if (result instanceof Boolean) {
                    // convert to R logical
                    // TODO byte/short convert to int?
                    result = RRuntime.asLogical((boolean) result);
                }
                return result;
            } catch (Throwable e) {
                errorProfile.enter();
                throw RError.interopError(RError.findParentRBase(this), e, function);
            }
        }
    }

    protected ForeignCall createForeignCall() {
        return new ForeignCall(createArguments(null, true, true));
    }

    protected static boolean isRTypedValue(Object value) {
        return value instanceof RTypedValue;
    }

    @Specialization(guards = "!isRTypedValue(function)")
    public Object call(VirtualFrame frame, TruffleObject function, //
                    @Cached("createForeignCall()") ForeignCall foreignCall) {
        return foreignCall.execute(frame, function);
    }

    @TruffleBoundary
    @Fallback
    public Object call(@SuppressWarnings("unused") Object function) {
        throw RError.error(RError.SHOW_CALLER, RError.Message.APPLY_NON_FUNCTION);
    }

    public RNode getFunctionNode() {
        if (getFunction() != null) {
            // Only the very 1. RootCallNode on the top level contains the one-and-only function
            // node
            return getFunction().getValueNode();
        }
        return getParentCallNode().getFunctionNode();
    }

    public CallArgumentsNode createArguments(Object[] dispatchTempIdentifiers, boolean modeChange, boolean modeChangeAppliesToAll) {
        RNode[] args = new RNode[arguments.length];
        for (int i = 0; i < arguments.length; i++) {
            if (dispatchTempIdentifiers != null && i < dispatchTempIdentifiers.length) {
                args[i] = new GetTempNode(dispatchTempIdentifiers[i], arguments[i]);
            } else {
                args[i] = arguments[i] == null ? null : RASTUtils.cloneNode(arguments[i].asRNode());
            }
        }
        return CallArgumentsNode.create(modeChange, modeChangeAppliesToAll, args, signature, varArgIndexes);
    }

<<<<<<< HEAD
    @Override
    public void serializeImpl(RSerialize.State state) {
        state.setAsLangType();
        state.serializeNodeSetCar(getFunctionNode());
        if (isColon(getFunctionNode())) {
            // special case, have to translate Identifier names to Symbols
            RSyntaxNode arg0 = arguments[0];
            RSyntaxNode arg1 = arguments[1];
            state.openPairList();
            if (arg0 instanceof ReadVariableNode) {
                state.setCarAsSymbol(((ReadVariableNode) arg0).getIdentifier());
            } else {
                state.setCar(((ConstantNode) arg0).getValue());
            }
            state.openPairList();
            if (arg1 instanceof ReadVariableNode) {
                state.setCarAsSymbol(((ReadVariableNode) arg1).getIdentifier());
            } else {
                state.setCar(((ConstantNode) arg1).getValue());
            }
            state.linkPairList(2);
            state.setCdr(state.closePairList());
        } else {
            RSyntaxNode f = getFunctionNode().asRSyntaxNode();
            boolean infixFieldAccess = false;
            if (f instanceof RSyntaxLookup) {
                RSyntaxLookup lookup = (RSyntaxLookup) f;
                infixFieldAccess = "$".equals(lookup.getIdentifier()) || "@".equals(lookup.getIdentifier());
            }
            serializeArguments(state, arguments, signature, infixFieldAccess);
        }
    }

    static void serializeArguments(RSerialize.State state, RSyntaxNode[] arguments, ArgumentsSignature signature, boolean infixFieldAccess) {
        state.openPairList(SEXPTYPE.LISTSXP);
        if (arguments.length == 0) {
            state.setNull();
        } else {
            for (int i = 0; i < arguments.length; i++) {
                RSyntaxNode argument = arguments[i];
                String name = signature.getName(i);
                if (name != null) {
                    state.setTagAsSymbol(name);
                }
                if (argument == null) {
                    state.setCarMissing();
                } else {
                    if (infixFieldAccess && i == 1 && argument instanceof RSyntaxConstant) {
                        RSyntaxConstant c = (RSyntaxConstant) argument;
                        String identifier = RRuntime.asStringLengthOne(c.getValue());
                        assert identifier != null;
                        state.setCarAsSymbol(identifier);
                    } else {
                        state.serializeNodeSetCar(argument);
                    }
                }
                if (i != arguments.length - 1) {
                    state.openPairList();
                }

            }
            state.linkPairList(arguments.length);
        }
        state.setCdr(state.closePairList());
    }

    private static boolean isColon(RNode node) {
        if (node instanceof ReadVariableNode) {
            ReadVariableNode rvn = (ReadVariableNode) node;
            String name = rvn.getIdentifier();
            return name.equals("::") || name.equals(":::");
        }
        return false;
    }

=======
>>>>>>> bd84f9ec
    /**
     * Creates a call to a resolved {@link RBuiltinKind#INTERNAL} that will be used to replace the
     * original call.
     *
     * @param internalCallArg the {@link RCallNode} corresponding to the argument to the {code
     *            .Internal}.
     * @param function the resolved {@link RFunction}.
     */
    public static RNode createInternalCall(RCallNode internalCallArg, RFunction function) {
        CompilerAsserts.neverPartOfCompilation();
        return new InternalNode(FunctionDispatchNodeGen.create(internalCallArg, null, false), function, internalCallArg.lookupVarArgs != null);
    }

    @NodeInfo(cost = NodeCost.NONE)
    private static final class InternalNode extends RNode {
        @Child private FunctionDispatch rootCallNode;
        @Child private ReadVariableNode lookupVarArgs;
        private final RFunction function;

        InternalNode(FunctionDispatch rootCallNode, RFunction function, boolean needsVarArgLookup) {
            this.rootCallNode = rootCallNode;
            this.function = function;
            this.lookupVarArgs = needsVarArgLookup ? ReadVariableNode.createSilent(ArgumentsSignature.VARARG_NAME, RType.Any) : null;
        }

        private RArgsValuesAndNames lookupVarArgs(VirtualFrame frame) {
            RArgsValuesAndNames varArgs;
            if (lookupVarArgs == null) {
                varArgs = null;
            } else {
                try {
                    varArgs = lookupVarArgs.executeRArgsValuesAndNames(frame);
                } catch (UnexpectedResultException e) {
                    throw RError.error(RError.SHOW_CALLER, RError.Message.NO_DOT_DOT_DOT);
                }
            }
            return varArgs;
        }

        @Override
        public Object execute(VirtualFrame frame) {
            return rootCallNode.execute(frame, function, lookupVarArgs(frame), null, null);
        }
    }

    /**
     * Creates a modified call in which the first N arguments are replaced by
     * {@code replacementArgs}. This is only used to support
     * {@code HiddenInternalFunctions.MakeLazy}.
     */
    @TruffleBoundary
    public static RCallNode createCloneReplacingArgs(RCallNode call, RSyntaxNode... replacementArgs) {
        RSyntaxNode[] args = new RSyntaxNode[call.arguments.length];
        for (int i = 0; i < args.length; i++) {
            args[i] = i < replacementArgs.length ? replacementArgs[i] : call.arguments[i];
        }
        return RCallNodeGen.create(call.getSourceSection(), args, call.signature, RASTUtils.cloneNode(call.getFunction()));
    }

    /**
     * The standard way to create a call to {@code function} with given arguments. If
     * {@code src == RSyntaxNode.EAGER_DEPARSE} we force a deparse.
     */
    public static RCallNode createCall(SourceSection src, RNode function, ArgumentsSignature signature, RSyntaxNode... arguments) {
        RCallNode call = RCallNodeGen.create(src, arguments, signature, new ForcePromiseNode(function));
        if (src == RSyntaxNode.EAGER_DEPARSE) {
            RDeparse.ensureSourceSection(call);
        }
        return call;
    }

    public static RCallNode createExplicitCall(Object explicitArgsIdentifier) {
        return RCallNodeGen.create(RSyntaxNode.INTERNAL, explicitArgsIdentifier, null);
    }

    static RBuiltinRootNode findBuiltinRootNode(RootCallTarget callTarget) {
        RootNode root = callTarget.getRootNode();
        if (root instanceof RBuiltinRootNode) {
            return (RBuiltinRootNode) root;
        }
        return null;
    }

    private RCallNode getParentCallNode() {
        RNode parent = (RNode) unwrapParent();
        if (!(parent instanceof RCallNode)) {
            throw RInternalError.shouldNotReachHere();
        }
        return (RCallNode) parent;
    }

    static boolean needsSplitting(RootCallTarget target) {
        RRootNode root = (RRootNode) target.getRootNode();
        return root.containsDispatch() || root.needsSplitting();
    }

    private static final class GetTempNode extends RNode {

        @Child private FrameSlotNode slot;
        private final RSyntaxNode arg;

        GetTempNode(Object identifier, RSyntaxNode arg) {
            slot = FrameSlotNode.createTemp(identifier, false);
            this.arg = arg;
        }

        @Override
        protected RSyntaxNode getRSyntaxNode() {
            return arg;
        }

        @Override
        public Object execute(VirtualFrame frame) {
            try {
                return frame.getObject(slot.executeFrameSlot(frame));
            } catch (FrameSlotTypeException e) {
                throw RInternalError.shouldNotReachHere();
            }
        }
    }

    public abstract static class FunctionDispatch extends Node {

        /**
         * Note: s3DefaultArguments is intended to carry default arguments from
         * {@link RCallNode#callGroupGeneric} if the R dispatch method has some. Currently this is
         * only the case for 'summary' group so this argument is either null or set to
         * {@link RArguments#SUMMARY_GROUP_DEFAULT_VALUE_NA_RM}
         */
        public abstract Object execute(VirtualFrame frame, RFunction function, Object varArgs, Object s3Args, Object s3DefaultArguments);

        protected static final int CACHE_SIZE = 4;

        private final RCallNode originalCall;
        private final Object[] dispatchTempIdentifiers;
        private final boolean explicitArgs;

        public FunctionDispatch(RCallNode originalCall, Object[] dispatchTempIdentifiers, boolean explicitArgs) {
            this.originalCall = originalCall;
            this.dispatchTempIdentifiers = dispatchTempIdentifiers;
            this.explicitArgs = explicitArgs;
        }

        protected LeafCallNode createCacheNode(RootCallTarget cachedTarget) {
            CompilerAsserts.neverPartOfCompilation();
            RRootNode root = (RRootNode) cachedTarget.getRootNode();
            FormalArguments formals = root.getFormalArguments();
            if (root instanceof RBuiltinRootNode) {
                RBuiltinRootNode builtinRoot = (RBuiltinRootNode) root;
                return new BuiltinCallNode(RBuiltinNode.inline(builtinRoot.getBuiltin(), null), builtinRoot.getBuiltin(), formals, originalCall, explicitArgs);
            } else {
                return new DispatchedCallNode(cachedTarget, originalCall);
            }
        }

        protected PrepareArguments createArguments(RootCallTarget cachedTarget, boolean noOpt) {
            RRootNode root = (RRootNode) cachedTarget.getRootNode();
            if (explicitArgs) {
                return PrepareArguments.createExplicit(root);
            } else {
                CallArgumentsNode args = originalCall.createArguments(dispatchTempIdentifiers, root.getBuiltin() == null, true);
                return PrepareArguments.create(root, args, noOpt);
            }
        }

        protected PrepareArguments createArguments(RootCallTarget cachedTarget) {
            return createArguments(cachedTarget, false);
        }

        @Specialization(limit = "CACHE_SIZE", guards = "function.getTarget() == cachedTarget")
        protected Object dispatch(VirtualFrame frame, RFunction function, Object varArgs, Object s3Args, Object s3DefaultArguments, //
                        @Cached("function.getTarget()") @SuppressWarnings("unused") RootCallTarget cachedTarget, //
                        @Cached("createCacheNode(cachedTarget)") LeafCallNode leafCall, //
                        @Cached("createArguments(cachedTarget)") PrepareArguments prepareArguments) {
            RArgsValuesAndNames orderedArguments = prepareArguments.execute(frame, (RArgsValuesAndNames) varArgs, (S3DefaultArguments) s3DefaultArguments, originalCall);
            return leafCall.execute(frame, function, orderedArguments, (S3Args) s3Args);
        }

        /*
         * Use a TruffleBoundaryNode to be able to switch child nodes without invalidating the whole
         * method.
         */
        protected final class GenericCall extends TruffleBoundaryNode {

            private RootCallTarget cachedTarget;
            @Child private LeafCallNode leafCall;
            @Child private PrepareArguments prepareArguments;

            @TruffleBoundary
            public Object execute(MaterializedFrame materializedFrame, RFunction function, Object varArgs, Object s3Args, Object s3DefaultArguments) {
                if (cachedTarget != function.getTarget()) {
                    cachedTarget = function.getTarget();
                    leafCall = insert(createCacheNode(cachedTarget));
                    prepareArguments = insert(createArguments(cachedTarget));
                }
                VirtualFrame frame = SubstituteVirtualFrame.create(materializedFrame);
                RArgsValuesAndNames orderedArguments = prepareArguments.execute(frame, (RArgsValuesAndNames) varArgs, (S3DefaultArguments) s3DefaultArguments, originalCall);
                return leafCall.execute(frame, function, orderedArguments, (S3Args) s3Args);
            }
        }

        protected GenericCall createGenericCall() {
            return new GenericCall();
        }

        @Specialization
        protected Object dispatchFallback(VirtualFrame frame, RFunction function, Object varArgs, Object s3Args, Object s3DefaultArguments, //
                        @Cached("createGenericCall()") GenericCall generic) {
            return generic.execute(frame.materialize(), function, varArgs, s3Args, s3DefaultArguments);
        }
    }

    public abstract static class LeafCallNode extends RBaseNode {
        /**
         * The original {@link RSyntaxNode} this derives from.
         */
        protected final RCallNode originalCall;

        private LeafCallNode(RCallNode originalCall) {
            this.originalCall = originalCall;
        }

        @Override
        public RSyntaxNode getRSyntaxNode() {
            return originalCall;
        }

        /**
         * @param orderedArguments arguments values and the original call signature reordered in the
         *            same way as the arguments.
         */
        public abstract Object execute(VirtualFrame frame, RFunction function, RArgsValuesAndNames orderedArguments, S3Args s3Args);
    }

    @NodeInfo(cost = NodeCost.NONE)
    private static final class BuiltinCallNode extends LeafCallNode {

        @Child private RBuiltinNode builtin;
        @Child private PromiseCheckHelperNode varArgsPromiseHelper;
        @Children private final PromiseHelperNode[] promiseHelpers;
        @Children private final CastNode[] casts;
        @Child private SetVisibilityNode visibility = SetVisibilityNode.create();

        // not using profiles to save overhead
        @CompilationFinal private final boolean[] argEmptySeen;
        @CompilationFinal private final boolean[] varArgSeen;
        @CompilationFinal private final boolean[] nonWrapSeen;
        @CompilationFinal private final boolean[] wrapSeen;

        private final FormalArguments formals;
        private final RBuiltinDescriptor builtinDescriptor;
        private final boolean explicitArgs;

        BuiltinCallNode(RBuiltinNode builtin, RBuiltinDescriptor builtinDescriptor, FormalArguments formalArguments, RCallNode originalCall, boolean explicitArgs) {
            super(originalCall);
            this.builtin = builtin;
            this.builtinDescriptor = builtinDescriptor;
            this.explicitArgs = explicitArgs;
            this.casts = builtin.getCasts();
            this.formals = formalArguments;
            promiseHelpers = new PromiseHelperNode[formals.getLength()];
            argEmptySeen = new boolean[formals.getLength()];
            varArgSeen = new boolean[formals.getLength()];
            nonWrapSeen = new boolean[formals.getLength()];
            wrapSeen = new boolean[formals.getLength()];
        }

        @ExplodeLoop
        public Object[] castArguments(VirtualFrame frame, Object[] args) {
            int argCount = formals.getLength();
            int varArgIndex = formals.getSignature().getVarArgIndex();
            Object[] result = new Object[argCount];
            for (int i = 0; i < argCount; i++) {
                Object arg = args[i];
                if (explicitArgs && arg == REmpty.instance) {
                    if (!argEmptySeen[i]) {
                        CompilerDirectives.transferToInterpreterAndInvalidate();
                        argEmptySeen[i] = true;
                    }
                    arg = formals.getInternalDefaultArgumentAt(i);
                }
                if (varArgIndex == i && arg instanceof RArgsValuesAndNames) {
                    if (!varArgSeen[i]) {
                        CompilerDirectives.transferToInterpreterAndInvalidate();
                        varArgSeen[i] = true;
                    }
                    RArgsValuesAndNames varArgs = (RArgsValuesAndNames) arg;
                    if (builtinDescriptor.evaluatesArg(i)) {
                        forcePromises(frame, varArgs);
                    } else {
                        wrapPromises(varArgs);
                    }
                } else {
                    if (builtinDescriptor.evaluatesArg(i)) {
                        if (arg instanceof RPromise) {
                            if (promiseHelpers[i] == null) {
                                CompilerDirectives.transferToInterpreterAndInvalidate();
                                promiseHelpers[i] = insert(new PromiseHelperNode());
                            }
                            arg = promiseHelpers[i].evaluate(frame, (RPromise) arg);
                        }
                        if (i < casts.length && casts[i] != null) {
                            assert builtinDescriptor.evaluatesArg(i);
                            arg = casts[i].execute(arg);
                        }
                    } else {
                        assert casts.length <= i || casts[i] == null : "no casts allowed on non-evaluated arguments";
                        if (arg instanceof RPromise || arg instanceof RMissing) {
                            if (!nonWrapSeen[i]) {
                                CompilerDirectives.transferToInterpreterAndInvalidate();
                                nonWrapSeen[i] = true;
                            }
                        } else {
                            if (!wrapSeen[i]) {
                                CompilerDirectives.transferToInterpreterAndInvalidate();
                                wrapSeen[i] = true;
                            }
                            arg = createPromise(arg);
                        }
                    }
                }
                result[i] = arg;
            }
            return result;
        }

        private final VectorLengthProfile varArgProfile = VectorLengthProfile.create();

        private void forcePromises(VirtualFrame frame, RArgsValuesAndNames varArgs) {
            if (varArgsPromiseHelper == null) {
                CompilerDirectives.transferToInterpreterAndInvalidate();
                varArgsPromiseHelper = insert(new PromiseCheckHelperNode());
            }
            varArgProfile.profile(varArgs.getLength());
            int cachedLength = varArgProfile.getCachedLength();
            if (cachedLength >= 0) {
                forcePromisesUnrolled(frame, varArgs, cachedLength);
            } else {
                forcePromisesDynamic(frame, varArgs);
            }
        }

        @ExplodeLoop
        private void forcePromisesUnrolled(VirtualFrame frame, RArgsValuesAndNames varArgs, int length) {
            Object[] array = varArgs.getArguments();
            for (int i = 0; i < length; i++) {
                array[i] = varArgsPromiseHelper.checkEvaluate(frame, array[i]);
            }
        }

        private void forcePromisesDynamic(VirtualFrame frame, RArgsValuesAndNames varArgs) {
            Object[] array = varArgs.getArguments();
            for (int i = 0; i < array.length; i++) {
                array[i] = varArgsPromiseHelper.checkEvaluate(frame, array[i]);
            }
        }

        private static void wrapPromises(RArgsValuesAndNames varArgs) {
            Object[] array = varArgs.getArguments();
            for (int i = 0; i < array.length; i++) {
                Object arg = array[i];
                if (!(arg instanceof RPromise || arg instanceof RMissing)) {
                    array[i] = createPromise(arg);
                }
            }
        }

        @TruffleBoundary
        private static Object createPromise(Object arg) {
            return RDataFactory.createEvaluatedPromise(Closure.create(ConstantNode.create(arg)), arg);
        }

        @Override
        public Object execute(VirtualFrame frame, RFunction currentFunction, RArgsValuesAndNames orderedArguments, S3Args s3Args) {
            Object result = builtin.executeBuiltin(frame, castArguments(frame, orderedArguments.getArguments()));
            visibility.execute(frame, builtinDescriptor.getVisibility());
            return result;
        }
    }

    private static final class DispatchedCallNode extends LeafCallNode {

        @Child private CallRFunctionNode call;
        @Child private RFastPathNode fastPath;
        @Child private SetVisibilityNode visibility;

        private final RootCallTarget cachedTarget;
        private final FastPathFactory fastPathFactory;
        private final RVisibility fastPathVisibility;

        DispatchedCallNode(RootCallTarget cachedTarget, RCallNode originalCall) {
            super(originalCall);
            RRootNode root = (RRootNode) cachedTarget.getRootNode();
            this.cachedTarget = cachedTarget;
            this.fastPathFactory = root.getFastPath();
            this.fastPath = fastPathFactory == null ? null : fastPathFactory.create();
            this.fastPathVisibility = fastPathFactory == null ? null : fastPathFactory.getVisibility();
            this.visibility = fastPathFactory == null ? null : SetVisibilityNode.create();
            originalCall.needsCallerFrame |= root.containsDispatch();
        }

        @Override
        public Object execute(VirtualFrame frame, RFunction function, RArgsValuesAndNames orderedArguments, S3Args s3Args) {
            if (fastPath != null) {
                Object result = fastPath.execute(frame, orderedArguments.getArguments());
                if (result != null) {
                    assert fastPathVisibility != null;
                    visibility.execute(frame, fastPathVisibility);
                    return result;
                }
                CompilerDirectives.transferToInterpreterAndInvalidate();
                fastPath = null;
                visibility = null;
            }

            if (call == null) {
                CompilerDirectives.transferToInterpreterAndInvalidate();
                call = insert(CallRFunctionNode.create(cachedTarget));
                if (needsSplitting(cachedTarget)) {
                    call.getCallNode().cloneCallTarget();
                }
            }
            MaterializedFrame callerFrame = /* CompilerDirectives.inInterpreter() || */originalCall.needsCallerFrame ? frame.materialize() : null;

<<<<<<< HEAD
            Object[] argsObject = RArguments.create(function, originalCall.createCaller(frame, function), callerFrame, orderedArguments.getArguments(), orderedArguments.getSignature(),
=======
            return call.execute(frame, function, originalCall.createCaller(frame, function), callerFrame, orderedArguments.getArguments(), orderedArguments.getSignature(),
>>>>>>> bd84f9ec
                            function.getEnclosingFrame(), s3Args);
        }
    }

    @Override
    public RSyntaxElement getSyntaxLHS() {
        ForcePromiseNode func = getFunction();
        return func == null || func.getValueNode() == null ? RSyntaxLookup.createDummyLookup(RSyntaxNode.LAZY_DEPARSE, "FUN", true) : getFunctionNode().asRSyntaxNode();
    }

    @Override
    public ArgumentsSignature getSyntaxSignature() {
        return signature == null ? ArgumentsSignature.empty(1) : signature;
    }

    @Override
    public RSyntaxElement[] getSyntaxArguments() {
        return arguments == null ? new RSyntaxElement[]{RSyntaxLookup.createDummyLookup(RSyntaxNode.LAZY_DEPARSE, "...", false)} : arguments;
    }
}<|MERGE_RESOLUTION|>--- conflicted
+++ resolved
@@ -74,12 +74,6 @@
 import com.oracle.truffle.r.runtime.RArguments;
 import com.oracle.truffle.r.runtime.RArguments.S3Args;
 import com.oracle.truffle.r.runtime.RArguments.S3DefaultArguments;
-<<<<<<< HEAD
-import com.oracle.truffle.r.runtime.builtins.FastPathFactory;
-import com.oracle.truffle.r.runtime.builtins.RBuiltinDescriptor;
-import com.oracle.truffle.r.runtime.builtins.RBuiltinKind;
-=======
->>>>>>> bd84f9ec
 import com.oracle.truffle.r.runtime.RCaller;
 import com.oracle.truffle.r.runtime.RDeparse;
 import com.oracle.truffle.r.runtime.RDispatch;
@@ -89,13 +83,9 @@
 import com.oracle.truffle.r.runtime.RType;
 import com.oracle.truffle.r.runtime.RVisibility;
 import com.oracle.truffle.r.runtime.SubstituteVirtualFrame;
-<<<<<<< HEAD
-import com.oracle.truffle.r.runtime.context.RContext;
-=======
 import com.oracle.truffle.r.runtime.builtins.FastPathFactory;
 import com.oracle.truffle.r.runtime.builtins.RBuiltinDescriptor;
 import com.oracle.truffle.r.runtime.builtins.RBuiltinKind;
->>>>>>> bd84f9ec
 import com.oracle.truffle.r.runtime.data.RArgsValuesAndNames;
 import com.oracle.truffle.r.runtime.data.RDataFactory;
 import com.oracle.truffle.r.runtime.data.REmpty;
@@ -300,25 +290,15 @@
     }
 
     @Specialization(limit = "5", guards = {"isSpecialDispatch(function)", "cachedBuiltin == function.getRBuiltin()"})
-<<<<<<< HEAD
-    public Object callSpecial(VirtualFrame frame, @SuppressWarnings("unused") RFunction function, //
-                    @Cached("function.getRBuiltin()") RBuiltinDescriptor cachedBuiltin, //
-                    @Cached("createSpecial(cachedBuiltin)") RBuiltinNode call) {
-=======
     public Object callSpecial(VirtualFrame frame, @SuppressWarnings("unused") RFunction function,
                     @Cached("function.getRBuiltin()") RBuiltinDescriptor cachedBuiltin,
                     @Cached("createSpecial(cachedBuiltin)") RBuiltinNode call,
                     @Cached("create()") SetVisibilityNode visibility) {
->>>>>>> bd84f9ec
         if (explicitArgs != null) {
             CompilerDirectives.transferToInterpreter();
             throw RError.error(this, RError.Message.INVALID_USE, cachedBuiltin.getName());
         }
-<<<<<<< HEAD
-        RContext.getInstance().setVisible(cachedBuiltin.getVisibility());
-=======
         visibility.execute(frame, cachedBuiltin.getVisibility());
->>>>>>> bd84f9ec
         return call.execute(frame);
     }
 
@@ -631,84 +611,6 @@
         return CallArgumentsNode.create(modeChange, modeChangeAppliesToAll, args, signature, varArgIndexes);
     }
 
-<<<<<<< HEAD
-    @Override
-    public void serializeImpl(RSerialize.State state) {
-        state.setAsLangType();
-        state.serializeNodeSetCar(getFunctionNode());
-        if (isColon(getFunctionNode())) {
-            // special case, have to translate Identifier names to Symbols
-            RSyntaxNode arg0 = arguments[0];
-            RSyntaxNode arg1 = arguments[1];
-            state.openPairList();
-            if (arg0 instanceof ReadVariableNode) {
-                state.setCarAsSymbol(((ReadVariableNode) arg0).getIdentifier());
-            } else {
-                state.setCar(((ConstantNode) arg0).getValue());
-            }
-            state.openPairList();
-            if (arg1 instanceof ReadVariableNode) {
-                state.setCarAsSymbol(((ReadVariableNode) arg1).getIdentifier());
-            } else {
-                state.setCar(((ConstantNode) arg1).getValue());
-            }
-            state.linkPairList(2);
-            state.setCdr(state.closePairList());
-        } else {
-            RSyntaxNode f = getFunctionNode().asRSyntaxNode();
-            boolean infixFieldAccess = false;
-            if (f instanceof RSyntaxLookup) {
-                RSyntaxLookup lookup = (RSyntaxLookup) f;
-                infixFieldAccess = "$".equals(lookup.getIdentifier()) || "@".equals(lookup.getIdentifier());
-            }
-            serializeArguments(state, arguments, signature, infixFieldAccess);
-        }
-    }
-
-    static void serializeArguments(RSerialize.State state, RSyntaxNode[] arguments, ArgumentsSignature signature, boolean infixFieldAccess) {
-        state.openPairList(SEXPTYPE.LISTSXP);
-        if (arguments.length == 0) {
-            state.setNull();
-        } else {
-            for (int i = 0; i < arguments.length; i++) {
-                RSyntaxNode argument = arguments[i];
-                String name = signature.getName(i);
-                if (name != null) {
-                    state.setTagAsSymbol(name);
-                }
-                if (argument == null) {
-                    state.setCarMissing();
-                } else {
-                    if (infixFieldAccess && i == 1 && argument instanceof RSyntaxConstant) {
-                        RSyntaxConstant c = (RSyntaxConstant) argument;
-                        String identifier = RRuntime.asStringLengthOne(c.getValue());
-                        assert identifier != null;
-                        state.setCarAsSymbol(identifier);
-                    } else {
-                        state.serializeNodeSetCar(argument);
-                    }
-                }
-                if (i != arguments.length - 1) {
-                    state.openPairList();
-                }
-
-            }
-            state.linkPairList(arguments.length);
-        }
-        state.setCdr(state.closePairList());
-    }
-
-    private static boolean isColon(RNode node) {
-        if (node instanceof ReadVariableNode) {
-            ReadVariableNode rvn = (ReadVariableNode) node;
-            String name = rvn.getIdentifier();
-            return name.equals("::") || name.equals(":::");
-        }
-        return false;
-    }
-
-=======
->>>>>>> bd84f9ec
     /**
      * Creates a call to a resolved {@link RBuiltinKind#INTERNAL} that will be used to replace the
      * original call.
@@ -1133,11 +1035,7 @@
             }
             MaterializedFrame callerFrame = /* CompilerDirectives.inInterpreter() || */originalCall.needsCallerFrame ? frame.materialize() : null;
 
-<<<<<<< HEAD
-            Object[] argsObject = RArguments.create(function, originalCall.createCaller(frame, function), callerFrame, orderedArguments.getArguments(), orderedArguments.getSignature(),
-=======
             return call.execute(frame, function, originalCall.createCaller(frame, function), callerFrame, orderedArguments.getArguments(), orderedArguments.getSignature(),
->>>>>>> bd84f9ec
                             function.getEnclosingFrame(), s3Args);
         }
     }
