/*
 * Copyright (c) 2013, 2014, Oracle and/or its affiliates. All rights reserved.
 * DO NOT ALTER OR REMOVE COPYRIGHT NOTICES OR THIS FILE HEADER.
 *
 * This code is free software; you can redistribute it and/or modify it
 * under the terms of the GNU General Public License version 2 only, as
 * published by the Free Software Foundation.
 *
 * This code is distributed in the hope that it will be useful, but WITHOUT
 * ANY WARRANTY; without even the implied warranty of MERCHANTABILITY or
 * FITNESS FOR A PARTICULAR PURPOSE.  See the GNU General Public License
 * version 2 for more details (a copy is included in the LICENSE file that
 * accompanied this code).
 *
 * You should have received a copy of the GNU General Public License version
 * 2 along with this work; if not, write to the Free Software Foundation,
 * Inc., 51 Franklin St, Fifth Floor, Boston, MA 02110-1301 USA.
 *
 * Please contact Oracle, 500 Oracle Parkway, Redwood Shores, CA 94065 USA
 * or visit www.oracle.com if you need additional information or have any
 * questions.
 */
package com.oracle.truffle.r.nodes.function;

import com.oracle.truffle.api.*;
import com.oracle.truffle.api.CompilerDirectives.CompilationFinal;
import com.oracle.truffle.api.frame.*;
import com.oracle.truffle.api.nodes.*;
import com.oracle.truffle.api.source.*;
import com.oracle.truffle.r.nodes.*;
import com.oracle.truffle.r.nodes.access.*;
import com.oracle.truffle.r.nodes.access.ReadVariableNode.BuiltinFunctionVariableNode;
import com.oracle.truffle.r.nodes.access.ReadVariableNodeFactory.BuiltinFunctionVariableNodeFactory;
import com.oracle.truffle.r.nodes.builtin.*;
import com.oracle.truffle.r.runtime.*;
import com.oracle.truffle.r.runtime.data.*;

public abstract class RCallNode extends RNode {

    private static final int INLINE_CACHE_SIZE = 4;

    protected RCallNode() {
    }

    @Override
    public Object execute(VirtualFrame frame) {
        throw new AssertionError();
    }

    protected void onCreate() {
        // intended for subclasses to be used to implement special inlining semantics.
    }

    public abstract Object execute(VirtualFrame frame, RFunction function);

    public int executeInteger(VirtualFrame frame, RFunction function) throws UnexpectedResultException {
        return RTypesGen.RTYPES.expectInteger(execute(frame, function));
    }

    public double executeDouble(VirtualFrame frame, RFunction function) throws UnexpectedResultException {
        return RTypesGen.RTYPES.expectDouble(execute(frame, function));
    }

    public static RCallNode createStaticCall(String function, CallArgumentsNode arguments) {
        return RCallNode.createCall(ReadVariableNode.create(function, RRuntime.TYPE_FUNCTION, false), arguments);
    }

    public static RCallNode createStaticCall(SourceSection src, String function, CallArgumentsNode arguments) {
        RCallNode cn = createStaticCall(function, arguments);
        cn.assignSourceSection(src);
        return cn;
    }

    /**
     * Creates a call to a resolved {@link RBuiltinKind#INTERNAL} that will be used to replace the
     * original call.
     *
     * @param frame The frame to create the inlined builtins in
     * @param src source section to use (from original call)
     * @param internalCallArg the {@link UninitializedCallNode} corresponding to the argument to the
     *            {code .Internal}.
     * @param function the resolved {@link RFunction}.
     * @param symbol The name of the function
     */
    public static RCallNode createInternalCall(VirtualFrame frame, SourceSection src, RCallNode internalCallArg, RFunction function, Symbol symbol) {
        BuiltinFunctionVariableNode functionNode = BuiltinFunctionVariableNodeFactory.create(function, symbol);
        assert internalCallArg instanceof UninitializedCallNode;
        UninitializedCallNode current = new UninitializedCallNode(functionNode, ((UninitializedCallNode) internalCallArg).args);
        RCallNode result = current.createCacheNode(frame, function, src);
        result.assignSourceSection(src);
        return result;
    }

    /**
     * Creates a modified call in which the first argument if replaced by {@code arg1}. This is, for
     * example, to support {@code HiddenInternalFunctions.MakeLazy}.
     */
    public static RCallNode createCloneReplacingFirstArg(RCallNode call, ConstantNode arg1) {
        assert call instanceof UninitializedCallNode;
        UninitializedCallNode callClone = NodeUtil.cloneNode((UninitializedCallNode) call);
        CallArgumentsNode args = callClone.args;
        RNode[] argNodes = args.getArguments();
        argNodes[0].replace(arg1);
        return callClone;
    }

    public static RCallNode createCall(RNode function, CallArgumentsNode arguments) {
        return new UninitializedCallNode(function, arguments);
    }

    public static RCallNode createCall(SourceSection src, RNode function, CallArgumentsNode arguments) {
        RCallNode cn = new UninitializedCallNode(function, arguments);
        cn.assignSourceSection(src);
        return cn;
    }

    private static RBuiltinRootNode findBuiltinRootNode(RootCallTarget callTarget) {
        RootNode root = callTarget.getRootNode();
        if (root instanceof RBuiltinRootNode) {
            return (RBuiltinRootNode) root;
        }
        return null;
    }

    protected <T extends Node> T replaceChild(T oldChild, T newChild) {
        if (oldChild == null) {
            return insert(newChild);
        } else {
            return oldChild.replace(newChild);
        }
    }

    public abstract static class RootCallNode extends RCallNode {

        @Child RNode functionNode;

        public RootCallNode(RNode function) {
            this.functionNode = function;
        }

        public RNode getFunctionNode() {
            return functionNode;
        }

        private RFunction executeFunctionNode(VirtualFrame frame) {
            try {
                return functionNode.executeFunction(frame);
            } catch (UnexpectedResultException e) {
                // TODO unsupported yet
                throw new UnsupportedOperationException();
            }
        }

        @Override
        public final Object execute(VirtualFrame frame) {
            return execute(frame, executeFunctionNode(frame));
        }

        @Override
        public final int executeInteger(VirtualFrame frame) throws UnexpectedResultException {
            return executeInteger(frame, executeFunctionNode(frame));
        }

        @Override
        public final double executeDouble(VirtualFrame frame) throws UnexpectedResultException {
            return executeDouble(frame, executeFunctionNode(frame));
        }

    }

    public static final class CachedCallNode extends RootCallNode {

        @Child private RootCallNode nextNode;
        @Child private RCallNode currentNode;
        private final RFunction function;
        private final CallTarget target;

        public CachedCallNode(RNode function, RCallNode current, RootCallNode next, RFunction cachedFunction) {
            super(function);
            this.currentNode = current;
            this.nextNode = next;
            this.function = cachedFunction;
            this.target = cachedFunction.getTarget();
        }

        @Override
        public Object execute(VirtualFrame frame, RFunction f) {
            if (this.function == f) {
                return currentNode.execute(frame, this.function);
            }
            return nextNode.execute(frame, f);
        }

        @Override
        public int executeInteger(VirtualFrame frame, RFunction f) throws UnexpectedResultException {
            if (this.function == f) {
                return currentNode.executeInteger(frame, this.function);
            }
            return nextNode.executeInteger(frame, f);
        }

        @Override
        public double executeDouble(VirtualFrame frame, RFunction f) throws UnexpectedResultException {
            if (this.function == f) {
                return currentNode.executeDouble(frame, this.function);
            }
            return nextNode.executeDouble(frame, f);
        }

        CallTarget getCallTarget() {
            return target;
        }
    }

    public static final class UninitializedCallNode extends RootCallNode {

        @Child private CallArgumentsNode args;
        private final int depth;

        protected UninitializedCallNode(RNode function, CallArgumentsNode args) {
            this(function, args, 0);
        }

        private UninitializedCallNode(RNode function, CallArgumentsNode args, int depth) {
            super(function);
            this.args = args;
            this.depth = depth;
        }

        protected UninitializedCallNode(UninitializedCallNode copy) {
            this(copy, copy.depth + 1);
        }

        private UninitializedCallNode(UninitializedCallNode copy, int depth) {
            super(null);
            this.args = copy.args;
            this.depth = depth;
        }

        @Override
        public Object execute(VirtualFrame frame, RFunction function) {
            CompilerDirectives.transferToInterpreterAndInvalidate();
            return specialize(frame, function).execute(frame, function);
        }

        private RCallNode specialize(VirtualFrame frame, RFunction function) {
            CompilerAsserts.neverPartOfCompilation();

            if (depth < INLINE_CACHE_SIZE) {
                final RCallNode current = createCacheNode(frame, function, getEncapsulatingSourceSection());
                final RootCallNode cachedNode = new CachedCallNode(this.functionNode, current, new UninitializedCallNode(this), function);
                current.onCreate();
                this.replace(cachedNode);
                return cachedNode;
            } else {
                RootCallNode topMost = (RootCallNode) getTopNode();
                RCallNode generic = args.containsVarArgsSymbol() ? new GenericVarArgsCallNode(topMost.functionNode, args) : new GenericCallNode(topMost.functionNode, args);
                generic = topMost.replace(generic);
                generic.onCreate();
                return generic;
            }
        }

        protected Node getTopNode() {
            Node parentNode = this;
            for (int i = 0; i < depth; i++) {
                parentNode = parentNode.getParent();
            }
            return parentNode;
        }

        public CallArgumentsNode getClonedArgs() {
            return NodeUtil.cloneNode(args);
        }

        protected RCallNode createCacheNode(VirtualFrame frame, RFunction function, SourceSection debugSrc) {
<<<<<<< HEAD
            CallArgumentsNode clonedArgs = getClonedArgs();
=======
            CallArgumentsNode clonedArgs = NodeUtil.cloneNode(args);
            RCallNode callNode = null;
>>>>>>> 0f458095
            // Check implementation: If written in Java, handle differently!
            if (function.isBuiltin()) {
                RootCallTarget callTarget = function.getTarget();
                RBuiltinRootNode root = findBuiltinRootNode(callTarget);
                if (root != null) {
                    // We inline the given arguments here, as builtins are executed inside the same
                    // frame as they are called.
                    InlinedArguments inlinedArgs = ArgumentMatcher.matchArgumentsInlined(frame, function, clonedArgs, getSourceSection(), debugSrc);
                    callNode = root.inline(inlinedArgs);
                }
            } else {
                // Now we need to distinguish: Do supplied arguments vary between calls?
                if (clonedArgs.containsVarArgsSymbol()) {
                    // Yes, maybe.
                    callNode = new DispatchedVarArgsCallNode(function, clonedArgs);
                } else {
                    // Nope! (peeewh)
                    MatchedArguments matchedArgs = ArgumentMatcher.matchArguments(frame, function, clonedArgs, getSourceSection(), debugSrc);
                    callNode = new DispatchedCallNode(function, matchedArgs);
                }
            }

            callNode.assignSourceSection(debugSrc);
            return callNode;
        }
    }

    /**
     * A {@link RCallNode} for calls to fixed {@link RFunction}s with fixed arguments (no varargs).
     */
    private static class DispatchedCallNode extends RCallNode {

        @Child private DirectCallNode call;
        @CompilationFinal private MatchedArguments matchedArgs;

        private final RFunction function;

        DispatchedCallNode(RFunction function, MatchedArguments matchedArgs) {
            this.matchedArgs = matchedArgs;
            this.function = function;
            this.call = Truffle.getRuntime().createDirectCallNode(function.getTarget());
        }

        @Override
        public Object execute(VirtualFrame frame, RFunction evaluatedFunction) {
            Object[] argsObject = RArguments.create(function, matchedArgs.doExecuteArray(frame), matchedArgs.getNames());
            return call.call(frame, argsObject);
        }
    }

    /**
     * A {@link RCallNode} for calls to fixed {@link RFunction}s which have varargs in their
     * {@link FormalArguments}. Varargs have to be matched again every call!
     */
    private static class DispatchedVarArgsCallNode extends RCallNode {

        @Child private CallArgumentsNode suppliedArgs;    // Is not executed!
        @Child private DirectCallNode call;

        private final RFunction function;
        @CompilationFinal private FunctionSignature callSignature = null;
        @CompilationFinal private MatchedArguments reorderedArgs = null;

        DispatchedVarArgsCallNode(RFunction function, CallArgumentsNode suppliedArgs) {
            this.suppliedArgs = suppliedArgs;
            this.function = function;
            this.call = Truffle.getRuntime().createDirectCallNode(function.getTarget());
        }

        @Override
        public Object execute(VirtualFrame frame, RFunction evaluatedFunction) {
            // As this function takes "..." as argument, it's argument may change every call. Thus
            // we check whether the signature changed - only then rematching is necessary!
            FunctionSignature newCallSignature = suppliedArgs.createSignature(frame);
            if (newCallSignature.isNotEqualTo(callSignature) || reorderedArgs == null) {
                CompilerDirectives.transferToInterpreterAndInvalidate();
                UnrolledVariadicArguments argsValuesAndNames = suppliedArgs.executeFlatten(frame);
                // ...to match them against the chosen function's formal arguments
                callSignature = newCallSignature;
                reorderedArgs = ArgumentMatcher.matchArguments(frame, evaluatedFunction, argsValuesAndNames, getSourceSection(), getEncapsulatingSourceSection());
            }

            Object[] argsObject = RArguments.create(function, reorderedArgs.doExecuteArray(frame), reorderedArgs.getNames());
            return call.call(frame, argsObject);
        }
    }

    /**
     * {@link RootCallNode} in case there is no fixed {@link RFunction} but an expression which
     * first has to be evaluated.
     */
    private static final class GenericCallNode extends RootCallNode {

        @Child private CallArgumentsNode suppliedArgs;
        @Child private IndirectCallNode indirectCall = Truffle.getRuntime().createIndirectCallNode();

        @CompilationFinal private RFunction lastFunction = null;
        @CompilationFinal private MatchedArguments reorderedArgs = null;

        GenericCallNode(RNode functionNode, CallArgumentsNode suppliedArgs) {
            super(functionNode);
            this.suppliedArgs = suppliedArgs;
        }

        @Override
        public Object execute(VirtualFrame frame, RFunction currentFunction) {
            // Function may change every call. If it does, rematching is necessary
            if (currentFunction != lastFunction || reorderedArgs == null) {
                CompilerDirectives.transferToInterpreterAndInvalidate();
                UnrolledVariadicArguments argsValuesAndNames = suppliedArgs.executeFlatten(frame);
                // Match them against the resolved function's formal arguments
                lastFunction = currentFunction;
                reorderedArgs = ArgumentMatcher.matchArguments(frame, currentFunction, argsValuesAndNames, getSourceSection(), getEncapsulatingSourceSection());
            }

            Object[] argsObject = RArguments.create(currentFunction, reorderedArgs.doExecuteArray(frame), reorderedArgs.getNames());
            return indirectCall.call(frame, currentFunction.getTarget(), argsObject);
        }
    }

    /**
     * {@link RootCallNode} in case there is no fixed {@link RFunction} but an expression which
     * first has to be evaluated, which also take one or more "..." arguments.
     */
    private static final class GenericVarArgsCallNode extends RootCallNode {

        @Child private CallArgumentsNode suppliedArgs;
        @Child private IndirectCallNode indirectCall = Truffle.getRuntime().createIndirectCallNode();

        @CompilationFinal private RFunction lastFunction = null;
        @CompilationFinal private FunctionSignature callSignature = null;
        @CompilationFinal private MatchedArguments reorderedArgs = null;

        GenericVarArgsCallNode(RNode functionNode, CallArgumentsNode suppliedArgs) {
            super(functionNode);
            this.suppliedArgs = suppliedArgs;
        }

        @Override
        public Object execute(VirtualFrame frame, RFunction currentFunction) {
            // Function may change every call, plus each takes one or more "...": Check if rematch
            // is necessary...
            FunctionSignature newCallSignature = suppliedArgs.createSignature(frame);
            if (currentFunction != lastFunction || newCallSignature.isNotEqualTo(callSignature) || reorderedArgs == null) {
                CompilerDirectives.transferToInterpreterAndInvalidate();
                // ...yes!
                UnrolledVariadicArguments argsValuesAndNames = suppliedArgs.executeFlatten(frame);
                lastFunction = currentFunction;
                callSignature = newCallSignature;
                // Match them against the chosen function's formal arguments
                reorderedArgs = ArgumentMatcher.matchArguments(frame, currentFunction, argsValuesAndNames, getSourceSection(), getEncapsulatingSourceSection());
            }

            Object[] argsObject = RArguments.create(currentFunction, reorderedArgs.doExecuteArray(frame), reorderedArgs.getNames());
            return indirectCall.call(frame, currentFunction.getTarget(), argsObject);
        }
    }
}<|MERGE_RESOLUTION|>--- conflicted
+++ resolved
@@ -274,12 +274,8 @@
         }
 
         protected RCallNode createCacheNode(VirtualFrame frame, RFunction function, SourceSection debugSrc) {
-<<<<<<< HEAD
             CallArgumentsNode clonedArgs = getClonedArgs();
-=======
-            CallArgumentsNode clonedArgs = NodeUtil.cloneNode(args);
             RCallNode callNode = null;
->>>>>>> 0f458095
             // Check implementation: If written in Java, handle differently!
             if (function.isBuiltin()) {
                 RootCallTarget callTarget = function.getTarget();
