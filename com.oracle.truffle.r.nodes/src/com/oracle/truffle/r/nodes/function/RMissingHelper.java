/*
 * Copyright (c) 2013, 2014, Oracle and/or its affiliates. All rights reserved.
 * DO NOT ALTER OR REMOVE COPYRIGHT NOTICES OR THIS FILE HEADER.
 *
 * This code is free software; you can redistribute it and/or modify it
 * under the terms of the GNU General Public License version 2 only, as
 * published by the Free Software Foundation.
 *
 * This code is distributed in the hope that it will be useful, but WITHOUT
 * ANY WARRANTY; without even the implied warranty of MERCHANTABILITY or
 * FITNESS FOR A PARTICULAR PURPOSE.  See the GNU General Public License
 * version 2 for more details (a copy is included in the LICENSE file that
 * accompanied this code).
 *
 * You should have received a copy of the GNU General Public License version
 * 2 along with this work; if not, write to the Free Software Foundation,
 * Inc., 51 Franklin St, Fifth Floor, Boston, MA 02110-1301 USA.
 *
 * Please contact Oracle, 500 Oracle Parkway, Redwood Shores, CA 94065 USA
 * or visit www.oracle.com if you need additional information or have any
 * questions.
 */
package com.oracle.truffle.r.nodes.function;

import com.oracle.truffle.api.CompilerDirectives.TruffleBoundary;
import com.oracle.truffle.api.frame.*;
import com.oracle.truffle.r.nodes.*;
import com.oracle.truffle.r.nodes.access.*;
import com.oracle.truffle.r.runtime.data.*;
import com.oracle.truffle.r.runtime.data.RPromise.*;

/**
 * This class implements the behavior for {@link RMissing} which is needed inside this module, as it
 * would induce unnecessary dependencies otherwise.
 */
public class RMissingHelper {
<<<<<<< HEAD
    /**
     * This function determines whether an arguments value - given as 'value' - is missing. An
     * argument is missing when it has not been provided to the current function call (DEFAULTED or
     * {@code value == RMissing.instance}, if argument has default value), OR if the value that has
     * been provided once was a missing argument. (cp. R language definition and Internals 1.5.1
     * Missingness).
     *
     * @param value The value that should be examined
     * @return <code>true</code> iff this value is 'missing' in the definition of R
     */
    public static boolean isMissing(Object value, PromiseProfile promiseProfile) {
        if (value == RMissing.instance) {
            return true;
        }

        // This might be a promise...
        if (value instanceof RPromise) {
            RPromise promise = (RPromise) value;
            if (promise.isDefault(promiseProfile) || isMissingName(promise)) {
                return true;
            }
        }
        return false;
    }
=======
>>>>>>> dc92e90d

    /**
     * This method determines whether a given name is missing in the given frame. This is used to
     * determine whether an argument has to be replaced by its default value or not. In case the
     * given name is associated with a promise, {@link #isMissingName(RPromise)} is called.
     *
     * @param frame The frame in which to decide whether value is missing or not
     * @param name The name to check
     * @return See {@link #isMissingName(RPromise)}
     */
    @TruffleBoundary
    public static boolean isMissingArgument(Frame frame, String name) {
        // TODO VARARG: Anything special to do here?

        // Check name's value
        Object value = getMissingValue(frame, name);
        if (value == RMissing.instance) {
            return true;
        }

        // Check for Promise
        if (value instanceof RPromise) {
            RPromise promise = (RPromise) value;
            return isMissingName(promise);    // promise.isDefaulted() ||
        }

        return false;
    }

    /**
     * @param arg The {@link RNode}, expected to be a {@link ReadVariableNode} (possibly wrapped
     *            into an {@link WrapArgumentNode})
     * @return The name, if any ({@code null} else)
     */
    public static String unwrapName(RNode arg) {
        RNode rvnArg = arg;
        if (rvnArg instanceof WrapArgumentNode) {
            rvnArg = ((WrapArgumentNode) rvnArg).getOperand();
        }

        // ReadVariableNode denotes a name
        if (rvnArg instanceof ReadVariableNode) {
            return ((ReadVariableNode) rvnArg).getName();
        }
        return null;
    }

    /**
     * @param frame The frame to read name in
     * @param name The name to read
     * @return The value for the given name in the given frame. {@code null} if name is not bound or
     *         type is not object.
     */
    public static Object getMissingValue(Frame frame, String name) {
        // Check binding
        FrameSlot frameSlot = frame.getFrameDescriptor().findFrameSlot(name);
        if (frameSlot == null) {
            return null;
        }

        // Read name's value
        try {
            return frame.getObject(frameSlot);
        } catch (FrameSlotTypeException e) {
            return null;
        }
    }

    public static final PromiseProfile globalMissingPromiseProfile = new PromiseProfile();

    /**
     * @param promise The {@link RPromise} which is checked whether it contains a
     *            {@link #isMissingArgument(Frame, String)}.
     * @return Whether the given {@link RPromise} represents a name that is 'missing' in its frame
     */
    @TruffleBoundary
    public static boolean isMissingName(RPromise promise) {
        boolean result = false;
        // Missing RPromises throw an error on evaluation, so this might only be checked if it has
        // not been evaluated yet. (My guess, true?)
        if (!promise.isEvaluated()) {
            Object exprObj = promise.getRep();

            // Unfold WrapArgumentNode
            if (exprObj instanceof WrapArgumentNode) {
                exprObj = ((WrapArgumentNode) exprObj).getOperand();
            }

            // Check for ReadVariableNode
            if (exprObj instanceof ReadVariableNode) {
                ReadVariableNode rvn = (ReadVariableNode) exprObj;

                // Check: If there is a cycle, return true. (This is done like in GNU R)
                if (promise.isUnderEvaluation(globalMissingPromiseProfile)) {
                    return true;
                }
                try {
                    promise.setUnderEvaluation(true);
                    result = isMissingArgument(promise.getFrame(), rvn.getName());
                } finally {
                    promise.setUnderEvaluation(false);
                }
            }
        }
        return result;
    }
}<|MERGE_RESOLUTION|>--- conflicted
+++ resolved
@@ -34,33 +34,6 @@
  * would induce unnecessary dependencies otherwise.
  */
 public class RMissingHelper {
-<<<<<<< HEAD
-    /**
-     * This function determines whether an arguments value - given as 'value' - is missing. An
-     * argument is missing when it has not been provided to the current function call (DEFAULTED or
-     * {@code value == RMissing.instance}, if argument has default value), OR if the value that has
-     * been provided once was a missing argument. (cp. R language definition and Internals 1.5.1
-     * Missingness).
-     *
-     * @param value The value that should be examined
-     * @return <code>true</code> iff this value is 'missing' in the definition of R
-     */
-    public static boolean isMissing(Object value, PromiseProfile promiseProfile) {
-        if (value == RMissing.instance) {
-            return true;
-        }
-
-        // This might be a promise...
-        if (value instanceof RPromise) {
-            RPromise promise = (RPromise) value;
-            if (promise.isDefault(promiseProfile) || isMissingName(promise)) {
-                return true;
-            }
-        }
-        return false;
-    }
-=======
->>>>>>> dc92e90d
 
     /**
      * This method determines whether a given name is missing in the given frame. This is used to
