/*
 * This material is distributed under the GNU General Public License
 * Version 2. You may review the terms of this license at
 * http://www.gnu.org/licenses/gpl-2.0.html
 *
 * Copyright (c) 2014, Purdue University
 * Copyright (c) 2014, Oracle and/or its affiliates
 *
 * All rights reserved.
 */

package com.oracle.truffle.r.nodes.function;

import java.util.*;

import com.oracle.truffle.api.CompilerDirectives.TruffleBoundary;
import com.oracle.truffle.api.*;
import com.oracle.truffle.api.frame.*;
import com.oracle.truffle.api.frame.FrameInstance.FrameAccess;
import com.oracle.truffle.r.runtime.*;
import com.oracle.truffle.r.runtime.data.*;
import com.oracle.truffle.r.runtime.data.RPromise.*;

public class UseMethodDispatchNode extends S3DispatchNode {

    private final PromiseProfile promiseProfile = new PromiseProfile();

    UseMethodDispatchNode(final String generic, final RStringVector type) {
        this.genericName = generic;
        this.type = type;
    }

    @Override
    public Object execute(VirtualFrame frame) {
        Frame funFrame = Utils.getCallerFrame(frame, FrameAccess.MATERIALIZE);
        // S3 method can be dispatched from top-level where there is no caller frame
        if (funFrame == null) {
            funFrame = frame;
        }
        if (targetFunction == null) {
            findTargetFunction(funFrame);
        }
        return executeHelper(frame, funFrame);
    }

    @Override
    public Object execute(VirtualFrame frame, RStringVector aType) {
        this.type = aType;
        Frame funFrame = Utils.getCallerFrame(frame, FrameAccess.MATERIALIZE);
        // S3 method can be dispatched from top-level where there is no caller frame
        if (funFrame == null) {
            funFrame = frame;
        }
        findTargetFunction(funFrame);
        return executeHelper(frame, funFrame);
    }

    @Override
    public Object executeInternal(VirtualFrame frame, Object[] args) {
        if (targetFunction == null) {
            findTargetFunction(frame);
        }
        return executeHelper(frame, args);
    }

    @Override
    public Object executeInternal(VirtualFrame frame, RStringVector aType, Object[] args) {
        this.type = aType;
        findTargetFunction(frame);
        return executeHelper(frame, args);
    }

    // TODO: the executeHelper methods share quite a bit of code, but is it better or worse from
    // having one method with a rather convoluted control flow structure?

    private Object executeHelper(VirtualFrame frame, Frame callerFrame) {
        // Extract arguments from current frame...
        int argCount = RArguments.getArgumentsLength(frame);
        assert RArguments.getNamesLength(frame) == 0 || RArguments.getNamesLength(frame) == argCount;
        boolean hasNames = RArguments.getNamesLength(frame) > 0;
        int argListSize = argCount;
        Object[] argValues = new Object[argListSize];
        String[] argNames = hasNames ? new String[argListSize] : null;
        int fi = 0;
        int index = 0;
        for (; fi < argCount; ++fi) {
            Object arg = RArguments.getArgument(frame, fi);
            if (arg instanceof RArgsValuesAndNames) {
                RArgsValuesAndNames varArgsContainer = (RArgsValuesAndNames) arg;
                argListSize += varArgsContainer.length() - 1;
                argValues = Utils.resizeArray(argValues, argListSize);
                // argNames can be null if no names for arguments have been specified
                argNames = argNames == null ? new String[argListSize] : Utils.resizeArray(argNames, argListSize);
                Object[] varArgsValues = varArgsContainer.getValues();
                String[] varArgsNames = varArgsContainer.getNames();
                for (int i = 0; i < varArgsContainer.length(); i++) {
                    addArg(argValues, varArgsValues[i], index);
                    String name = varArgsNames == null ? null : varArgsNames[i];
                    argNames[index] = name;
                    index++;
                }
            } else {
                addArg(argValues, arg, index);
                if (hasNames) {
                    argNames[index] = RArguments.getName(frame, fi);
                }
                index++;
            }
        }

        // ...and use them as 'supplied' arguments...
        EvaluatedArguments evaledArgs = EvaluatedArguments.create(argValues, argNames);
        // ...to match them against the chosen function's formal arguments
        EvaluatedArguments reorderedArgs = ArgumentMatcher.matchArgumentsEvaluated(frame, targetFunction, evaledArgs, getEncapsulatingSourceSection(), promiseProfile);
        return executeHelper2(callerFrame, reorderedArgs.getEvaluatedArgs(), reorderedArgs.getNames());
    }

    private Object executeHelper(VirtualFrame callerFrame, Object[] args) {
        // Extract arguments from current frame...
        int argCount = args.length;
        int argListSize = argCount;
        Object[] argValues = new Object[argListSize];
        int fi = 0;
        int index = 0;
        for (; fi < argCount; ++fi) {
            Object arg = args[fi];
            if (arg instanceof Object[]) {
                Object[] varArgs = (Object[]) arg;
                argListSize += varArgs.length - 1;
                argValues = Utils.resizeArray(argValues, argListSize);

                for (Object varArg : varArgs) {
                    addArg(argValues, varArg, index++);
                }
            } else {
                addArg(argValues, arg, index++);
            }
        }

        // ...and use them as 'supplied' arguments...
        EvaluatedArguments evaledArgs = EvaluatedArguments.create(argValues, null);
        // ...to match them against the chosen function's formal arguments
        EvaluatedArguments reorderedArgs = ArgumentMatcher.matchArgumentsEvaluated(callerFrame, targetFunction, evaledArgs, getEncapsulatingSourceSection(), promiseProfile);
        return executeHelper2(callerFrame, reorderedArgs.getEvaluatedArgs(), reorderedArgs.getNames());
    }

    private static void addArg(Object[] values, Object value, int index) {
<<<<<<< HEAD
        if (value == RMissing.instance || (value instanceof RPromise && RMissingHelper.isMissingName((RPromise) value))) {
=======
        if (RMissingHelper.isMissing(value) || (value instanceof RPromise && RMissingHelper.isMissingSymbol((RPromise) value))) {
>>>>>>> 20c2a7e5
            values[index] = null;
        } else {
            values[index] = value;
        }
    }

    @TruffleBoundary
    private Object executeHelper2(Frame callerFrame, Object[] arguments, String[] argNames) {
        Object[] argObject = RArguments.createS3Args(targetFunction, funCallNode.getSourceSection(), RArguments.getDepth(callerFrame) + 1, arguments, argNames);
        VirtualFrame newFrame = Truffle.getRuntime().createVirtualFrame(argObject, new FrameDescriptor());
        genCallEnv = callerFrame;
        defineVarsNew(newFrame);
        RArguments.setS3Method(newFrame, targetFunctionName);
        return funCallNode.call(newFrame, targetFunction.getTarget(), argObject);
    }

    private void findTargetFunction(Frame callerFrame) {
        findTargetFunctionLookup(callerFrame);
        if (targetFunction == null) {
            throw RError.error(getEncapsulatingSourceSection(), RError.Message.UNKNOWN_FUNCTION_USE_METHOD, this.genericName, RRuntime.toString(this.type));
        }
    }

    @TruffleBoundary
    private void findTargetFunctionLookup(Frame callerFrame) {
        for (int i = 0; i < this.type.getLength(); ++i) {
            findFunction(this.genericName, this.type.getDataAt(i), callerFrame);
            if (targetFunction != null) {
                RStringVector classVec = null;
                if (i > 0) {
                    isFirst = false;
                    classVec = RDataFactory.createStringVector(Arrays.copyOfRange(this.type.getDataWithoutCopying(), i, this.type.getLength()), true);
                    classVec.setAttr(RRuntime.PREVIOUS_ATTR_KEY, this.type.copyResized(this.type.getLength(), false));
                } else {
                    isFirst = true;
                    classVec = this.type.copyResized(this.type.getLength(), false);
                }
                klass = classVec;
                break;
            }
        }
        if (targetFunction != null) {
            return;
        }
        findFunction(this.genericName, RRuntime.DEFAULT, callerFrame);
    }
}<|MERGE_RESOLUTION|>--- conflicted
+++ resolved
@@ -145,11 +145,7 @@
     }
 
     private static void addArg(Object[] values, Object value, int index) {
-<<<<<<< HEAD
-        if (value == RMissing.instance || (value instanceof RPromise && RMissingHelper.isMissingName((RPromise) value))) {
-=======
-        if (RMissingHelper.isMissing(value) || (value instanceof RPromise && RMissingHelper.isMissingSymbol((RPromise) value))) {
->>>>>>> 20c2a7e5
+        if (RMissingHelper.isMissing(value) || (value instanceof RPromise && RMissingHelper.isMissingName((RPromise) value))) {
             values[index] = null;
         } else {
             values[index] = value;
