/*
 * Copyright (c) 2013, 2014, Oracle and/or its affiliates. All rights reserved.
 * DO NOT ALTER OR REMOVE COPYRIGHT NOTICES OR THIS FILE HEADER.
 *
 * This code is free software; you can redistribute it and/or modify it
 * under the terms of the GNU General Public License version 2 only, as
 * published by the Free Software Foundation.
 *
 * This code is distributed in the hope that it will be useful, but WITHOUT
 * ANY WARRANTY; without even the implied warranty of MERCHANTABILITY or
 * FITNESS FOR A PARTICULAR PURPOSE.  See the GNU General Public License
 * version 2 for more details (a copy is included in the LICENSE file that
 * accompanied this code).
 *
 * You should have received a copy of the GNU General Public License version
 * 2 along with this work; if not, write to the Free Software Foundation,
 * Inc., 51 Franklin St, Fifth Floor, Boston, MA 02110-1301 USA.
 *
 * Please contact Oracle, 500 Oracle Parkway, Redwood Shores, CA 94065 USA
 * or visit www.oracle.com if you need additional information or have any
 * questions.
 */
package com.oracle.truffle.r.nodes.access;

import java.util.*;

import com.oracle.truffle.api.*;
import com.oracle.truffle.api.CompilerDirectives.CompilationFinal;
import com.oracle.truffle.api.dsl.*;
import com.oracle.truffle.api.frame.*;
import com.oracle.truffle.api.instrument.ProbeNode.WrapperNode;
import com.oracle.truffle.api.nodes.*;
import com.oracle.truffle.api.source.*;
import com.oracle.truffle.api.utilities.*;
import com.oracle.truffle.r.nodes.*;
import com.oracle.truffle.r.nodes.access.ReadVariableNodeFactory.BuiltinFunctionVariableNodeFactory;
import com.oracle.truffle.r.nodes.access.ReadVariableNodeFactory.ReadAndCopySuperVariableNodeFactory;
import com.oracle.truffle.r.nodes.access.ReadVariableNodeFactory.ReadLocalVariableNodeFactory;
import com.oracle.truffle.r.nodes.access.ReadVariableNodeFactory.ReadSuperVariableNodeFactory;
import com.oracle.truffle.r.nodes.access.ReadVariableNodeFactory.ResolvePromiseNodeFactory;
import com.oracle.truffle.r.nodes.access.ReadVariableNodeFactory.UnknownVariableNodeFactory;
import com.oracle.truffle.r.nodes.function.*;
import com.oracle.truffle.r.nodes.instrument.*;
import com.oracle.truffle.r.runtime.*;
import com.oracle.truffle.r.runtime.RDeparse.State;
import com.oracle.truffle.r.runtime.data.*;
<<<<<<< HEAD
import com.oracle.truffle.r.runtime.data.RPromise.*;
=======
>>>>>>> 723dfca3
import com.oracle.truffle.r.runtime.data.model.*;
import com.oracle.truffle.r.runtime.env.*;

@CreateWrapper
public abstract class ReadVariableNode extends RNode implements VisibilityController {

    @Child protected PromiseHelperNode promiseHelper;

    private final ConditionProfile isPromiseProfile = ConditionProfile.createBinaryProfile();
    private final BranchProfile unexpectedMissingProfile = BranchProfile.create();

    /**
     * The {@link ReadProperties} of this read node.
     */
    protected final ReadProperties props;

    private ReadVariableNode(ReadProperties props) {
        this.props = props;
    }

    private ReadVariableNode(ReadVariableNode prev) {
        this.props = prev.props;
    }

    public abstract Object execute(VirtualFrame frame, MaterializedFrame enclosingFrame);

    public abstract String getName();

    /**
     * Convenience constructor.
     *
     * @return {@link #create(String, RType, boolean, boolean)}
     */
    public static ReadVariableNode create(String symbol, boolean shouldCopyValue) {
        return create(symbol, RType.Any, shouldCopyValue);
    }

    /**
     * Convenience constructor.
     *
     * @return {@link #create(String, boolean)}
     */
    public static ReadVariableNode create(Object symbol, boolean shouldCopyValue) {
        return create(symbol.toString(), shouldCopyValue);
    }

    /**
     * Convenience constructor.
     *
     * @return {@link #create(String, RType, boolean, boolean)}
     */
    public static ReadVariableNode create(SourceSection src, String symbol, RType mode, boolean shouldCopyValue) {
        ReadVariableNode rvn = create(symbol, mode, shouldCopyValue);
        rvn.assignSourceSection(src);
        return rvn;
    }

    /**
     * Convenience constructor.
     *
     * @return {@link #create(String, RType, boolean, boolean)}
     */
    public static ReadVariableNode create(String symbol, RType mode, boolean shouldCopyValue) {
        return create(symbol, mode, shouldCopyValue, true);
    }

    /**
     * @return #create(String, String, boolean, boolean, boolean, boolean), where readMissing and
     *         forcePromise are set to {@code false}
     */
    public static ReadVariableNode create(String symbolStr, RType mode, boolean shouldCopyValue, boolean isSuper) {
        return create(symbolStr, mode, shouldCopyValue, isSuper, false, false);
    }

    /**
     * Creates every (regular) {@link ReadVariableNode} out there.
     *
     * @param name The symbol the {@link ReadVariableNode} is meant to resolve
     * @param mode The mode of the variable
     * @param shouldCopyValue Copy semantics
     * @param isSuper Whether the variable resides in the local frame or not
     * @param readMissing Whether the {@link ReadVariableNode} should read {@link RMissing#instance}
     *            or fail with an error
     * @param forcePromise Whether to force {@link RPromise} for type-checking or not
     * @return The appropriate implementation of {@link ReadVariableNode}
     */
<<<<<<< HEAD
    public static ReadVariableNode create(String symbolStr, RType mode, boolean shouldCopyValue, boolean isSuper, boolean readMissing, boolean forcePromise) {
        Symbol symbol = Symbol.create(symbolStr);
        ReadProperties props = new ReadProperties(symbol, mode, shouldCopyValue, isSuper, readMissing, forcePromise);

        ReadVariableNode rvn = null;
        if (isSuper) {
            rvn = new UnresolvedReadVariableNode(props);
        } else {
            rvn = new UnResolvedReadLocalVariableNode(props);
        }

        return ResolvePromiseNodeFactory.create(props, rvn);
    }

    /**
     * A simple container that holds the properties of a given {@link ReadVariableNode}. It not only
     * what to read ({@link #symbol} , {@link #mode}), but also how ({@link #copyValue}) to do so
     * and how to react on corner cases ( {@link #forcePromise}) or errors ({@link #readMissing}).
     */
    protected static final class ReadProperties {
        /**
         * The {@link Symbol} this {@link ReadVariableNode} (hierarchy) is meant to read.
         */
        private final Symbol symbol;

        /**
         * The expected mode of the value to read. Checked in
         * {@link ReadVariableNode#checkType(VirtualFrame, Object)}.
         */
        private final RType mode;

        /**
         * In case this read operation is the one used to read a vector prior to updating one of its
         * elements, the vector must be copied to the local frame if it is found in an enclosing
         * frame.
         */
        private final boolean copyValue;

        /**
         * Whether to look in parent frames for the appropriate {@link FrameSlot} or not.
         */
        private final boolean isSuper;

        /**
         * Whether a value of {@link RMissing#instance} shoudl raise an error when encountered in
         * {@link ReadVariableNode#checkType(VirtualFrame, Object)}. Defaults to <code>false</code>.
         */
        private final boolean readMissing;

        /**
         * Whether a {@link RPromise} should be force if it's encountered in
         * {@link ReadVariableNode#checkType(VirtualFrame, Object)}. Defaults to <code>false</code>.
         */
        private final boolean forcePromise;

        protected ReadProperties(Symbol symbol, RType mode, boolean shouldCopyValue, boolean isSuper, boolean readMissing, boolean forcePromise) {
            assert symbol != null;
            this.symbol = symbol;
            this.mode = mode;
            this.copyValue = shouldCopyValue;
            this.isSuper = isSuper;
            this.readMissing = readMissing;
            this.forcePromise = forcePromise;
=======
    public static ReadVariableNode create(String name, RType mode, boolean shouldCopyValue, boolean isSuper, boolean readMissing, boolean forcePromise) {
        ReadVariableNode rvn = null;
        if (isSuper) {
            rvn = new UnresolvedReadVariableNode(name, mode, readMissing, forcePromise, shouldCopyValue);
        } else {
            rvn = new UnResolvedReadLocalVariableNode(name, mode, readMissing, forcePromise);
>>>>>>> 723dfca3
        }
    }

    protected ReadProperties getProps() {
        return props;
    }

    /**
     * @return {@link ReadProperties#symbol}
     */
    public Symbol getSymbol() {
        return props.symbol;
    }

    /**
     * @return {@link ReadProperties#symbol}, {@link Symbol#getName()}
     */
    public String getSymbolName() {
        return props.symbol.getName();
    }

    /**
     * @return {@link ReadProperties#mode}
     */
    public RType getMode() {
        return props.mode;
    }

    /**
     * @return {@link ReadProperties#copyValue}
     */
    public boolean getCopyValue() {
        return props.copyValue;
    }

    /**
     * @return {@link ReadProperties#isSuper}
     */
    public boolean getIsSuper() {
        return props.isSuper;
    }

    /**
     * @return {@link ReadProperties#readMissing}
     */
    public boolean getReadMissing() {
        return props.readMissing;
    }

<<<<<<< HEAD
    /**
     * @return {@link ReadProperties#forcePromise}
     */
    public boolean getForcePromise() {
        return props.forcePromise;
=======
        return ResolvePromiseNodeFactory.create(rvn, name);
>>>>>>> 723dfca3
    }

    /**
     * This method checks the value a RVN just read. It is used to determine whether the value just
     * read matches the expected type or if we have to look in a frame up the lexical chain. It
     * might:
     * <ul>
     * <li>throw an {@link RError}: if 'objArg' is a missing argument and this is not allowed
     * (default, switched by 'readMissing')</li>
     * <li>return {@code true}: if the type of 'objArg' matches the description in 'type'</li>
     * <li>return {@code false}: if the type of 'objArg' does not match the description in 'type'</li>
     * </ul>
     * However, there is the special case of 'objArg' being a {@link RPromise}: Normally, it is
     * expected to match type and simply returns {@code true}. But in case of 'forcePromise' ==
     * {@code true}, the promise is evaluated and the result checked for it's type. This is only
     * used for function lookup, as we need to be sure that we read a function.
     *
     * @param frame The frame to (eventually) evaluate the {@link RPromise} in
     * @param objArg The object to check for proper type
     * @return see above
     */
    protected boolean checkType(VirtualFrame frame, Object objArg) {
        final RType type = props.mode;
        final boolean readMissing = props.readMissing;
        final boolean forcePromise = props.forcePromise;

        Object obj = objArg;
        if (obj == RMissing.instance && !readMissing) {
            unexpectedMissingProfile.enter();
            throw RError.error(RError.Message.ARGUMENT_MISSING, getName());
        }
        if (type == RType.Any) {
            return true;
        }
        if (isPromiseProfile.profile(obj instanceof RPromise)) {
            RPromise promise = (RPromise) obj;
            if (promiseHelper == null) {
                CompilerDirectives.transferToInterpreterAndInvalidate();
                promiseHelper = insert(new PromiseHelperNode());
            }
            if (!promiseHelper.isEvaluated(promise)) {
                if (!forcePromise) {
                    // since we do not know what type the evaluates to, it may match.
                    // we recover from a wrong type later
                    return true;
                } else {
                    obj = promiseHelper.evaluate(frame, promise);
                }
            } else {
                obj = promise.getValue();
            }
        }
        if (type == RType.Function || type == RType.Closure || type == RType.Builtin || type == RType.Special) {
            return obj instanceof RFunction;
        }
        if (type == RType.Character) {
            return obj instanceof String;
        }
        if (type == RType.Logical) {
            return obj instanceof Byte;
        }
        if (type == RType.Integer || type == RType.Double || type == RType.Numeric) {
            return obj instanceof Integer || obj instanceof Double;
        }
        return false;
    }

<<<<<<< HEAD
    @NodeChild(value = "readNode", type = ReadVariableNode.class)
    public abstract static class ResolvePromiseNode extends ReadVariableNode {

        private final ValueProfile promiseFrameProfile = ValueProfile.createClassProfile();

        @Child private InlineCacheNode<VirtualFrame, RNode> promiseExpressionCache = InlineCacheNode.createExpression(3);
        @Child private InlineCacheNode<Frame, Closure> promiseClosureCache = InlineCacheNode.createPromise(3);
=======
    @Override
    public void deparse(State state) {
        state.append(getName());
    }

    @Override
    public RNode substitute(REnvironment env) {
        RNode result = RASTUtils.substituteName(getName(), env);
        if (result == null) {
            if (this instanceof ResolvePromiseNode) {
                result = ((ResolvePromiseNode) this).getReadNode();
            } else {
                result = this;
            }
            result = NodeUtil.cloneNode(result);
        }
        return result;
    }

    @NodeChild(value = "readNode", type = ReadVariableNode.class)
    @NodeField(name = "name", type = String.class)
    public abstract static class ResolvePromiseNode extends ReadVariableNode {

        public abstract ReadVariableNode getReadNode();

        @Override
        public abstract String getName();
>>>>>>> 723dfca3

        protected ResolvePromiseNode(ReadProperties props) {
            super(props);
        }

        protected ResolvePromiseNode(ResolvePromiseNode prev) {
            this(prev.getProps());
        }

        public abstract ReadVariableNode getReadNode();

        @Specialization
        public Object doValue(VirtualFrame frame, RPromise promise) {
            if (promiseHelper == null) {
                CompilerDirectives.transferToInterpreterAndInvalidate();
                promiseHelper = insert(new PromiseHelperNode());
            }
<<<<<<< HEAD

            if (promise.isEagerPromise(promiseProfile)) {
                return promise.evaluate(frame, promiseProfile);
            }

            if (promise.isInOriginFrame(frame, promiseProfile)) {
                return PromiseHelper.evaluate(frame, promiseExpressionCache, promise, promiseProfile);
            }

            // Check for dependency cycle
            if (promise.isUnderEvaluation(promiseProfile)) {
                SourceSection callSrc = RArguments.getCallSourceSection(frame);
                throw RError.error(callSrc, RError.Message.PROMISE_CYCLE);
            }

            assert promise.materialize(promiseProfile);
            Frame promiseFrame = promiseFrameProfile.profile(promise.getFrame());
            assert promiseFrame != null;
            SourceSection oldCallSource = RArguments.getCallSourceSection(promiseFrame);
            Object newValue;
            try {
                promise.setUnderEvaluation(true);
                RArguments.setCallSourceSection(promiseFrame, RArguments.getCallSourceSection(frame));

                newValue = promiseClosureCache.execute(promiseFrame, promise.getClosure());

                promise.setValue(newValue, promiseProfile);
            } finally {
                RArguments.setCallSourceSection(promiseFrame, oldCallSource);
                promise.setUnderEvaluation(false);
=======
            if (promiseHelper.isEvaluated(promise)) {
                return promise.getValue();
>>>>>>> 723dfca3
            }
            return promiseHelper.evaluate(frame, promise);
        }

        @Specialization
        public int doValue(int value) {
            return value;
        }

        @Specialization
        public double doValue(double value) {
            return value;
        }

        @Specialization
        public byte doValue(byte value) {
            return value;
        }

        private final ConditionProfile isPromiseProfile = ConditionProfile.createBinaryProfile();

        /**
         * Catch all calls to {@link #execute(VirtualFrame, MaterializedFrame)} ({@code final} so it
         * is not overridden by the annotation processor) and forward them to {@link #getReadNode()}
         * . The returned object has only to be checked for being a {@link RPromise}, then we're
         * done here.
         */
        @Override
        public final Object execute(VirtualFrame frame, MaterializedFrame enclosingFrame) {
            Object obj = getReadNode().execute(frame, enclosingFrame);
            if (isPromiseProfile.profile(isPromise(obj))) {
                return doValue(frame, (RPromise) obj);
            }
            return obj;
        }

        @Specialization(guards = "!isPromise")
        public Object doValue(Object obj) {
            return obj;
        }

        public boolean isPromise(Object obj) {
            return obj instanceof RPromise;
        }

        @Override
        public boolean isSyntax() {
            return true;
        }

    }

<<<<<<< HEAD
    public static final class UnresolvedReadVariableNode extends ReadVariableNode {
        public UnresolvedReadVariableNode(ReadProperties props) {
            super(props);
=======
    private interface HasMode {
        RType getMode();
    }

    @NodeInfo(cost = NodeCost.UNINITIALIZED)
    public static final class UnresolvedReadVariableNode extends ReadVariableNode implements HasMode {

        // TODO It seems a refactoring would be appropriate to encapsulate all fields (symbol, mode,
        // readMissing, forcePromise, copyValue) into a single class to reduce clutter and
        // repetition throughout RVN hierarchy
        private final String name;
        private final RType mode;
        private final boolean readMissing;
        private final boolean forcePromise;

        /**
         * In case this read operation is the one used to read a vector prior to updating one of its
         * elements, the vector must be copied to the local frame if it is found in an enclosing
         * frame.
         */
        @CompilationFinal private boolean copyValue;

        @Override
        public boolean isSyntax() {
            return !(getParent() instanceof ResolvePromiseNode);
        }

        public void setCopyValue(boolean c) {
            copyValue = c;
        }

        public UnresolvedReadVariableNode(String name, RType mode, boolean readMissing, boolean forcePromise, boolean copyValue) {
            this.name = name;
            this.mode = mode;
            this.readMissing = readMissing;
            this.forcePromise = forcePromise;
            this.copyValue = copyValue;
>>>>>>> 723dfca3
        }

        @Override
        public Object execute(VirtualFrame frame, MaterializedFrame enclosingFrame) {
            CompilerDirectives.transferToInterpreterAndInvalidate();
            if (enclosingFrame != null) {
<<<<<<< HEAD
                ReadSuperVariableNode readSuper = props.copyValue ? ReadAndCopySuperVariableNodeFactory.create(props, (AccessEnclosingFrameNode) null, FrameSlotNode.create(getSymbolName()))
                                : ReadSuperVariableNodeFactory.create(props, (AccessEnclosingFrameNode) null, FrameSlotNode.create(getSymbolName()));
                ReadVariableNode nextNode = new UnresolvedReadVariableNode(props);
                ReadVariableMaterializedNode readNode = new ReadVariableMaterializedNode(readSuper, nextNode);
=======
                ReadSuperVariableNode readSuper = copyValue ? ReadAndCopySuperVariableNodeFactory.create(null, FrameSlotNode.create(name), name) : ReadSuperVariableNodeFactory.create(null,
                                FrameSlotNode.create(name), name);
                ReadVariableMaterializedNode readNode = new ReadVariableMaterializedNode(readSuper, new UnresolvedReadVariableNode(name, mode, readMissing, forcePromise, copyValue), readMissing,
                                forcePromise, mode);
>>>>>>> 723dfca3
                return replace(readNode).execute(frame, enclosingFrame);
            } else {
                return replace(resolveNonFrame()).execute(frame);
            }
        }

        private ReadVariableNode resolveNonFrame() {
<<<<<<< HEAD
            RFunction lookupResult = RContext.getEngine().lookupBuiltin(RRuntime.toString(getSymbol()));
            if (lookupResult != null) {
                return BuiltinFunctionVariableNodeFactory.create(props, lookupResult);
            } else {
                return UnknownVariableNodeFactory.create(props);
=======
            RFunction lookupResult = RContext.getEngine().lookupBuiltin(RRuntime.toString(name));
            if (lookupResult != null) {
                return BuiltinFunctionVariableNodeFactory.create(lookupResult, name);
            } else {
                return UnknownVariableNodeFactory.create(name, mode, readMissing, forcePromise);
>>>>>>> 723dfca3
            }
        }

        @Override
        public Object execute(VirtualFrame frame) {
            CompilerDirectives.transferToInterpreterAndInvalidate();
            ArrayList<Assumption> assumptions = allMissingAssumptions(frame);
            ReadVariableNode readNode;
            if (assumptions == null) {
                // Found variable in one of the frames; build inline cache.
<<<<<<< HEAD
                ReadLocalVariableNode actualReadNode = ReadLocalVariableNodeFactory.create(props, FrameSlotNode.create(getSymbolName()));
                ReadVariableNode nextNode = new UnresolvedReadVariableNode(props);
                readNode = new ReadVariableVirtualNode(actualReadNode, nextNode);
            } else {
                // Symbol is missing in all frames; bundle assumption checks and access builtin.
                readNode = new ReadVariableNonFrameNode(assumptions, resolveNonFrame(), new UnresolvedReadVariableNode(props));
=======
                ReadLocalVariableNode actualReadNode = ReadLocalVariableNodeFactory.create(FrameSlotNode.create(name), name);
                readNode = new ReadVariableVirtualNode(actualReadNode, new UnresolvedReadVariableNode(name, mode, readMissing, forcePromise, copyValue), mode, readMissing, forcePromise);
            } else {
                // Symbol is missing in all frames; bundle assumption checks and access builtin.
                readNode = new ReadVariableNonFrameNode(assumptions, resolveNonFrame(), new UnresolvedReadVariableNode(name, mode, readMissing, forcePromise, copyValue), name);
>>>>>>> 723dfca3
            }
            return replace(readNode).execute(frame);
        }

        private ArrayList<Assumption> allMissingAssumptions(VirtualFrame frame) {
            ArrayList<Assumption> assumptions = new ArrayList<>();
            Frame currentFrame = frame;
            do {
<<<<<<< HEAD
                FrameSlot frameSlot = FrameSlotNode.findFrameSlot(currentFrame, RRuntime.toString(getSymbol()));
=======
                FrameSlot frameSlot = FrameSlotNode.findFrameSlot(currentFrame, RRuntime.toString(name));
>>>>>>> 723dfca3
                if (frameSlot != null) {
                    assumptions = null;
                    break;
                }
<<<<<<< HEAD
                assumptions.add(FrameSlotNode.getAssumption(currentFrame, getSymbolName()));
=======
                assumptions.add(FrameSlotNode.getAssumption(currentFrame, name));
>>>>>>> 723dfca3
                currentFrame = RArguments.getEnclosingFrame(currentFrame);
            } while (currentFrame != null);
            return assumptions;
        }
<<<<<<< HEAD
=======

        @Override
        public String getName() {
            return name;
        }

        @Override
        public RType getMode() {
            return mode;
        }

>>>>>>> 723dfca3
    }

    public static final class ReadVariableNonFrameNode extends ReadVariableNode {

        @Child private ReadVariableNode readNode;
        @Child private UnresolvedReadVariableNode unresolvedNode;
        @CompilationFinal private final Assumption[] absentFrameSlotAssumptions;
<<<<<<< HEAD

        private ReadVariableNonFrameNode(List<Assumption> assumptions, ReadVariableNode readNode, UnresolvedReadVariableNode unresolvedNode) {
            super(readNode.props);
            this.readNode = readNode;
            this.unresolvedNode = unresolvedNode;
=======
        private final String name;

        ReadVariableNonFrameNode(List<Assumption> assumptions, ReadVariableNode readNode, UnresolvedReadVariableNode unresolvedNode, String name) {
            this.readNode = readNode;
            this.unresolvedNode = unresolvedNode;
            this.name = name;
>>>>>>> 723dfca3
            this.absentFrameSlotAssumptions = assumptions.toArray(new Assumption[assumptions.size()]);
        }

        @ExplodeLoop
        @Override
        public Object execute(VirtualFrame frame) {
            controlVisibility();
            try {
                for (Assumption assumption : absentFrameSlotAssumptions) {
                    assumption.check();
                }
            } catch (InvalidAssumptionException e) {
                return replace(unresolvedNode).execute(frame);
            }
            return readNode.execute(frame);
        }

        @Override
        public Object execute(VirtualFrame frame, MaterializedFrame enclosingFrame) {
<<<<<<< HEAD
            throw RInternalError.shouldNotReachHere();
=======
            controlVisibility();
            throw new UnsupportedOperationException();
        }

        @Override
        public String getName() {
            return name;
>>>>>>> 723dfca3
        }

    }

    public static final class ReadVariableVirtualNode extends ReadVariableNode {

        @Child private ReadLocalVariableNode readNode;
        @Child private ReadVariableNode nextNode;

        private final BranchProfile hasValueProfile = BranchProfile.create();

        ReadVariableVirtualNode(ReadLocalVariableNode readNode, ReadVariableNode nextNode) {
            super(readNode.props);
            this.readNode = readNode;
            this.nextNode = nextNode;
        }

        @Override
        public Object execute(VirtualFrame frame) {
            controlVisibility();
            if (readNode.getFrameSlotNode().hasValue(frame)) {
                hasValueProfile.enter();
                Object result = readNode.execute(frame);
                if (checkType(frame, result)) {
                    return result;
                }
            }
            return nextNode.execute(frame, RArguments.getEnclosingFrame(frame));
        }

        @Override
        public Object execute(VirtualFrame frame, MaterializedFrame enclosingFrame) {
<<<<<<< HEAD
            throw RInternalError.shouldNotReachHere();
        }
    }

    public static final class UnResolvedReadLocalVariableNode extends ReadVariableNode {
        @Child private ReadLocalVariableNode node;

        UnResolvedReadLocalVariableNode(ReadProperties props) {
            super(props);
        }

        public static ReadVariableNode create(Symbol symbol, RType mode, boolean shouldCopyValue, boolean readMissing) {
            ReadProperties props = new ReadProperties(symbol, mode, shouldCopyValue, false, readMissing, false);
            return new UnResolvedReadLocalVariableNode(props);
=======
            controlVisibility();
            throw new UnsupportedOperationException();
        }

        @Override
        public String getName() {
            return readNode.getName();
        }

        @Override
        public RType getMode() {
            return mode;
        }
    }

    @NodeInfo(cost = NodeCost.UNINITIALIZED)
    public static final class UnResolvedReadLocalVariableNode extends ReadVariableNode implements HasMode {
        private final String name;
        private final RType mode;
        private final boolean readMissing;
        private final boolean forcePromise;
        @Child private ReadLocalVariableNode node;

        UnResolvedReadLocalVariableNode(String name, RType mode, boolean readMissing, boolean forcePromise) {
            this.name = name;
            this.mode = mode;
            this.readMissing = readMissing;
            this.forcePromise = forcePromise;
>>>>>>> 723dfca3
        }

        @Override
        public Object execute(VirtualFrame frame) {
            CompilerDirectives.transferToInterpreterAndInvalidate();
            controlVisibility();
<<<<<<< HEAD
            node = insert(ReadLocalVariableNodeFactory.create(props, FrameSlotNode.create(getSymbolName())));
=======
            node = insert(ReadLocalVariableNodeFactory.create(FrameSlotNode.create(name), name));
>>>>>>> 723dfca3
            if (node.getFrameSlotNode().hasValue(frame)) {
                Object result = node.execute(frame);
                if (checkType(frame, result)) {
                    replace(node);
                    return result;
                }
            }
<<<<<<< HEAD
            return replace(UnknownVariableNodeFactory.create(props)).execute(frame);
=======
            return replace(UnknownVariableNodeFactory.create(name, mode, readMissing, forcePromise)).execute(frame);
>>>>>>> 723dfca3
        }

        @Override
        public Object execute(VirtualFrame frame, MaterializedFrame enclosingFrame) {
<<<<<<< HEAD
            throw RInternalError.shouldNotReachHere();
=======
            controlVisibility();
            throw new UnsupportedOperationException();
        }

        @Override
        public String getName() {
            return name;
        }

        @Override
        public RType getMode() {
            return mode;
>>>>>>> 723dfca3
        }
    }

    public static final class ReadVariableSuperMaterializedNode extends ReadVariableNode {
        @Child private ReadVariableNode readNode;

        public ReadVariableSuperMaterializedNode(ReadVariableNode readNode) {
            super(readNode.getProps());
            this.readNode = readNode;
        }

        @Override
        public Object execute(VirtualFrame frame) {
            controlVisibility();
            return readNode.execute(frame, RArguments.getEnclosingFrame(frame));
        }

        @Override
        public Object execute(VirtualFrame frame, MaterializedFrame enclosingFrame) {
            throw RInternalError.shouldNotReachHere();
        }

<<<<<<< HEAD
        public static ReadVariableNode create(SourceSection src, String symbolStr, RType mode) {
            Symbol symbol = Symbol.create(symbolStr);
            ReadProperties props = new ReadProperties(symbol, mode, false, true, false, false);
            ReadVariableNode rvn = new UnresolvedReadVariableNode(props);
            rvn.assignSourceSection(src);
            return ResolvePromiseNodeFactory.create(props, new ReadVariableSuperMaterializedNode(rvn));
=======
        public static ReadVariableNode create(SourceSection src, String name, RType mode) {
            ReadVariableNode rvn = new UnresolvedReadVariableNode(name, mode, false, false, false);
            rvn.assignSourceSection(src);
            return ResolvePromiseNodeFactory.create(new ReadVariableSuperMaterializedNode(rvn), name);
        }

        @Override
        public String getName() {
            return readNode.getName();
>>>>>>> 723dfca3
        }

    }

    public static final class ReadVariableMaterializedNode extends ReadVariableNode {

        @Child private ReadSuperVariableNode readNode;
        @Child private ReadVariableNode nextNode;

        private final ValueProfile frameTypeProfile = ValueProfile.createClassProfile();
        private final BranchProfile hasValueProfile = BranchProfile.create();

        protected ReadVariableMaterializedNode(ReadSuperVariableNode readNode, ReadVariableNode nextNode) {
            super(readNode.getProps());
            this.readNode = readNode;
            this.nextNode = nextNode;
        }

        @Override
        public Object execute(VirtualFrame frame) {
            throw RInternalError.shouldNotReachHere();
        }

        @Override
        public Object execute(VirtualFrame frame, MaterializedFrame enclosingFrame) {
            controlVisibility();
            MaterializedFrame typedEnclosingFrame = frameTypeProfile.profile(enclosingFrame);
            if (readNode.getFrameSlotNode().hasValue(typedEnclosingFrame)) {
                hasValueProfile.enter();

                Object result = readNode.execute(frame, typedEnclosingFrame);
                if (checkType(frame, result)) {
                    return result;
                }
            }
            return nextNode.execute(frame, RArguments.getEnclosingFrame(typedEnclosingFrame));
        }
<<<<<<< HEAD
    }

    @NodeChild(value = "frameSlotNode", type = FrameSlotNode.class)
=======

        @Override
        public String getName() {
            return readNode.getName();
        }

        @Override
        public RType getMode() {
            return mode;
        }
    }

    @NodeChild(value = "frameSlotNode", type = FrameSlotNode.class)
    @NodeField(name = "name", type = String.class)
>>>>>>> 723dfca3
    public abstract static class ReadLocalVariableNode extends ReadVariableNode {

        private final ValueProfile frameProfile = ValueProfile.createClassProfile();

        protected ReadLocalVariableNode(ReadProperties props) {
            super(props);
        }

<<<<<<< HEAD
        protected ReadLocalVariableNode(ReadLocalVariableNode prev) {
            super(prev.props);
        }

        protected abstract FrameSlotNode getFrameSlotNode();
=======
        @Override
        public abstract String getName();
>>>>>>> 723dfca3

        @Specialization(guards = "isByte")
        protected byte doLogical(VirtualFrame frame, FrameSlot frameSlot) {
            controlVisibility();
            try {
                return frameProfile.profile(frame).getByte(frameSlot);
            } catch (FrameSlotTypeException e) {
                throw RInternalError.shouldNotReachHere();
            }
        }

        @Specialization(guards = "isInt")
        protected int doInteger(VirtualFrame frame, FrameSlot frameSlot) {
            controlVisibility();
            try {
                return frameProfile.profile(frame).getInt(frameSlot);
            } catch (FrameSlotTypeException e) {
                throw RInternalError.shouldNotReachHere();
            }
        }

        @Specialization(guards = "isDouble")
        protected double doDouble(VirtualFrame frame, FrameSlot frameSlot) {
            controlVisibility();
            try {
                return frameProfile.profile(frame).getDouble(frameSlot);
            } catch (FrameSlotTypeException e) {
                throw RInternalError.shouldNotReachHere();
            }
        }

        @Fallback
        protected Object doObject(VirtualFrame frame, FrameSlot frameSlot) {
            controlVisibility();
            try {
                return frameProfile.profile(frame).getObject(frameSlot);
            } catch (FrameSlotTypeException e) {
                throw RInternalError.shouldNotReachHere();
            }
        }

        protected static boolean isByte(VirtualFrame frame, FrameSlot frameSlot) {
            return frame.isByte(frameSlot);
        }

        protected static boolean isInt(VirtualFrame frame, FrameSlot frameSlot) {
            return frame.isInt(frameSlot);
        }

        protected static boolean isDouble(VirtualFrame frame, FrameSlot frameSlot) {
            return frame.isDouble(frameSlot);
        }

    }

    @SuppressWarnings("unused")
    @NodeChildren({@NodeChild(value = "enclosingFrame", type = AccessEnclosingFrameNode.class), @NodeChild(value = "frameSlotNode", type = FrameSlotNode.class)})
<<<<<<< HEAD
=======
    @NodeField(name = "name", type = String.class)
>>>>>>> 723dfca3
    public abstract static class ReadSuperVariableNode extends ReadVariableNode {

        protected ReadSuperVariableNode(ReadProperties props) {
            super(props);
        }

<<<<<<< HEAD
        protected ReadSuperVariableNode(ReadSuperVariableNode prev) {
            super(prev.getProps());
        }

        protected abstract FrameSlotNode getFrameSlotNode();
=======
        @Override
        public abstract String getName();
>>>>>>> 723dfca3

        @Specialization(guards = "isByte")
        protected byte doLogical(VirtualFrame frame, MaterializedFrame enclosingFrame, FrameSlot frameSlot) {
            controlVisibility();
            try {
                return enclosingFrame.getByte(frameSlot);
            } catch (FrameSlotTypeException e) {
                throw RInternalError.shouldNotReachHere();
            }
        }

        @Specialization(guards = "isInt")
        protected int doInteger(VirtualFrame frame, MaterializedFrame enclosingFrame, FrameSlot frameSlot) {
            controlVisibility();
            try {
                return enclosingFrame.getInt(frameSlot);
            } catch (FrameSlotTypeException e) {
                throw RInternalError.shouldNotReachHere();
            }
        }

        @Specialization(guards = "isDouble")
        protected double doDouble(VirtualFrame frame, MaterializedFrame enclosingFrame, FrameSlot frameSlot) {
            controlVisibility();
            try {
                return enclosingFrame.getDouble(frameSlot);
            } catch (FrameSlotTypeException e) {
                throw RInternalError.shouldNotReachHere();
            }
        }

        @Fallback
        protected Object doObject(VirtualFrame frame, MaterializedFrame enclosingFrame, FrameSlot frameSlot) {
            controlVisibility();
            try {
                return enclosingFrame.getObject(frameSlot);
            } catch (FrameSlotTypeException e) {
                throw RInternalError.shouldNotReachHere();
            }
        }

        protected static boolean isByte(VirtualFrame frame, MaterializedFrame enclosingFrame, FrameSlot frameSlot) {
            return enclosingFrame.isByte(frameSlot);
        }

        protected static boolean isInt(VirtualFrame frame, MaterializedFrame enclosingFrame, FrameSlot frameSlot) {
            return enclosingFrame.isInt(frameSlot);
        }

        protected static boolean isDouble(VirtualFrame frame, MaterializedFrame enclosingFrame, FrameSlot frameSlot) {
            return enclosingFrame.isDouble(frameSlot);
        }

    }

    public abstract static class ReadAndCopySuperVariableNode extends ReadSuperVariableNode {

        protected ReadAndCopySuperVariableNode(ReadProperties props) {
            super(props);
        }

        protected ReadAndCopySuperVariableNode(ReadAndCopySuperVariableNode prev) {
            super(prev.getProps());
        }

        @Override
        @Specialization
        protected Object doObject(VirtualFrame frame, MaterializedFrame enclosingFrame, FrameSlot frameSlot) {
            controlVisibility();
            try {
                Object result = enclosingFrame.getObject(frameSlot);
                if (result instanceof RAbstractVector) {
                    return ((RAbstractVector) result).copy();
                }
                return result;
            } catch (FrameSlotTypeException e) {
                throw RInternalError.shouldNotReachHere();
            }
        }

    }

<<<<<<< HEAD
    @NodeField(name = "function", type = RFunction.class)
=======
    @NodeFields(value = {@NodeField(name = "function", type = RFunction.class), @NodeField(name = "name", type = String.class)})
>>>>>>> 723dfca3
    public abstract static class BuiltinFunctionVariableNode extends ReadVariableNode {

        protected BuiltinFunctionVariableNode(ReadProperties props) {
            super(props);
        }

<<<<<<< HEAD
        public static BuiltinFunctionVariableNode create(RFunction function, Symbol symbol) {
            ReadProperties props = new ReadProperties(symbol, RType.Function, false, false, false, false);
            return BuiltinFunctionVariableNodeFactory.create(props, function);
        }

        public abstract RFunction getFunction();
=======
        @Override
        public abstract String getName();
>>>>>>> 723dfca3

        @Specialization
        protected Object doObject(@SuppressWarnings("unused") VirtualFrame frame) {
            controlVisibility();
            return getFunction();
        }
    }

<<<<<<< HEAD
    public abstract static class UnknownVariableNode extends ReadVariableNode {

        protected UnknownVariableNode(ReadProperties props) {
            super(props);
        }
=======
    @NodeFields({@NodeField(name = "name", type = String.class), @NodeField(name = "mode", type = RType.class), @NodeField(name = "readMissing", type = Boolean.class),
                    @NodeField(name = "forcePromise", type = Boolean.class)})
    public abstract static class UnknownVariableNode extends ReadVariableNode implements HasMode {

        @Override
        public abstract String getName();

        @Override
        public abstract RType getMode();

        public abstract boolean getReadMissing();

        public abstract boolean getForcePromise();
>>>>>>> 723dfca3

        @Specialization
        protected Object doObject() {
            controlVisibility();
            throw RError.error(getMode() == RType.Function ? RError.Message.UNKNOWN_FUNCTION : RError.Message.UNKNOWN_OBJECT, getName());
        }
    }

    @Override
    public WrapperNode createWrapperNode(RNode node) {
        return new ReadVariableNodeWrapper((ReadVariableNode) node);
    }
}<|MERGE_RESOLUTION|>--- conflicted
+++ resolved
@@ -44,10 +44,7 @@
 import com.oracle.truffle.r.runtime.*;
 import com.oracle.truffle.r.runtime.RDeparse.State;
 import com.oracle.truffle.r.runtime.data.*;
-<<<<<<< HEAD
-import com.oracle.truffle.r.runtime.data.RPromise.*;
-=======
->>>>>>> 723dfca3
+import com.oracle.truffle.r.runtime.data.RPromise.Closure;
 import com.oracle.truffle.r.runtime.data.model.*;
 import com.oracle.truffle.r.runtime.env.*;
 
@@ -59,34 +56,19 @@
     private final ConditionProfile isPromiseProfile = ConditionProfile.createBinaryProfile();
     private final BranchProfile unexpectedMissingProfile = BranchProfile.create();
 
-    /**
-     * The {@link ReadProperties} of this read node.
-     */
-    protected final ReadProperties props;
-
-    private ReadVariableNode(ReadProperties props) {
-        this.props = props;
-    }
-
-    private ReadVariableNode(ReadVariableNode prev) {
-        this.props = prev.props;
-    }
-
     public abstract Object execute(VirtualFrame frame, MaterializedFrame enclosingFrame);
 
-    public abstract String getName();
-
-    /**
-     * Convenience constructor.
+    /**
+     * Convenience method.
      *
      * @return {@link #create(String, RType, boolean, boolean)}
      */
-    public static ReadVariableNode create(String symbol, boolean shouldCopyValue) {
-        return create(symbol, RType.Any, shouldCopyValue);
-    }
-
-    /**
-     * Convenience constructor.
+    public static ReadVariableNode create(String name, boolean shouldCopyValue) {
+        return create(name, RType.Any, shouldCopyValue);
+    }
+
+    /**
+     * Convenience method.
      *
      * @return {@link #create(String, boolean)}
      */
@@ -95,37 +77,37 @@
     }
 
     /**
-     * Convenience constructor.
+     * Convenience method.
      *
      * @return {@link #create(String, RType, boolean, boolean)}
      */
-    public static ReadVariableNode create(SourceSection src, String symbol, RType mode, boolean shouldCopyValue) {
-        ReadVariableNode rvn = create(symbol, mode, shouldCopyValue);
+    public static ReadVariableNode create(SourceSection src, String name, RType mode, boolean shouldCopyValue) {
+        ReadVariableNode rvn = create(name, mode, shouldCopyValue);
         rvn.assignSourceSection(src);
         return rvn;
     }
 
     /**
-     * Convenience constructor.
+     * Convenience method.
      *
      * @return {@link #create(String, RType, boolean, boolean)}
      */
-    public static ReadVariableNode create(String symbol, RType mode, boolean shouldCopyValue) {
-        return create(symbol, mode, shouldCopyValue, true);
+    public static ReadVariableNode create(String name, RType mode, boolean shouldCopyValue) {
+        return create(name, mode, shouldCopyValue, true);
     }
 
     /**
      * @return #create(String, String, boolean, boolean, boolean, boolean), where readMissing and
      *         forcePromise are set to {@code false}
      */
-    public static ReadVariableNode create(String symbolStr, RType mode, boolean shouldCopyValue, boolean isSuper) {
-        return create(symbolStr, mode, shouldCopyValue, isSuper, false, false);
+    public static ReadVariableNode create(String name, RType mode, boolean shouldCopyValue, boolean isSuper) {
+        return create(name, mode, shouldCopyValue, isSuper, false, false);
     }
 
     /**
      * Creates every (regular) {@link ReadVariableNode} out there.
      *
-     * @param name The symbol the {@link ReadVariableNode} is meant to resolve
+     * @param name The name the {@link ReadVariableNode} is meant to resolve
      * @param mode The mode of the variable
      * @param shouldCopyValue Copy semantics
      * @param isSuper Whether the variable resides in the local frame or not
@@ -134,10 +116,8 @@
      * @param forcePromise Whether to force {@link RPromise} for type-checking or not
      * @return The appropriate implementation of {@link ReadVariableNode}
      */
-<<<<<<< HEAD
-    public static ReadVariableNode create(String symbolStr, RType mode, boolean shouldCopyValue, boolean isSuper, boolean readMissing, boolean forcePromise) {
-        Symbol symbol = Symbol.create(symbolStr);
-        ReadProperties props = new ReadProperties(symbol, mode, shouldCopyValue, isSuper, readMissing, forcePromise);
+    public static ReadVariableNode create(String name, RType mode, boolean shouldCopyValue, boolean isSuper, boolean readMissing, boolean forcePromise) {
+        ReadProperties props = new ReadProperties(name, mode, shouldCopyValue, isSuper, readMissing, forcePromise);
 
         ReadVariableNode rvn = null;
         if (isSuper) {
@@ -146,19 +126,19 @@
             rvn = new UnResolvedReadLocalVariableNode(props);
         }
 
-        return ResolvePromiseNodeFactory.create(props, rvn);
+        return ResolvePromiseNodeFactory.create(rvn, props);
     }
 
     /**
      * A simple container that holds the properties of a given {@link ReadVariableNode}. It not only
-     * what to read ({@link #symbol} , {@link #mode}), but also how ({@link #copyValue}) to do so
-     * and how to react on corner cases ( {@link #forcePromise}) or errors ({@link #readMissing}).
+     * what to read ({@link #name} , {@link #mode}), but also how ({@link #copyValue}) to do so and
+     * how to react on corner cases ( {@link #forcePromise}) or errors ({@link #readMissing}).
      */
     protected static final class ReadProperties {
         /**
-         * The {@link Symbol} this {@link ReadVariableNode} (hierarchy) is meant to read.
+         * The name this {@link ReadVariableNode} (hierarchy) is meant to read.
          */
-        private final Symbol symbol;
+        private final String name;
 
         /**
          * The expected mode of the value to read. Checked in
@@ -179,7 +159,7 @@
         private final boolean isSuper;
 
         /**
-         * Whether a value of {@link RMissing#instance} shoudl raise an error when encountered in
+         * Whether a value of {@link RMissing#instance} should raise an error when encountered in
          * {@link ReadVariableNode#checkType(VirtualFrame, Object)}. Defaults to <code>false</code>.
          */
         private final boolean readMissing;
@@ -190,80 +170,59 @@
          */
         private final boolean forcePromise;
 
-        protected ReadProperties(Symbol symbol, RType mode, boolean shouldCopyValue, boolean isSuper, boolean readMissing, boolean forcePromise) {
-            assert symbol != null;
-            this.symbol = symbol;
+        protected ReadProperties(String name, RType mode, boolean shouldCopyValue, boolean isSuper, boolean readMissing, boolean forcePromise) {
+            assert name != null;
+            this.name = name;
             this.mode = mode;
             this.copyValue = shouldCopyValue;
             this.isSuper = isSuper;
             this.readMissing = readMissing;
             this.forcePromise = forcePromise;
-=======
-    public static ReadVariableNode create(String name, RType mode, boolean shouldCopyValue, boolean isSuper, boolean readMissing, boolean forcePromise) {
-        ReadVariableNode rvn = null;
-        if (isSuper) {
-            rvn = new UnresolvedReadVariableNode(name, mode, readMissing, forcePromise, shouldCopyValue);
-        } else {
-            rvn = new UnResolvedReadLocalVariableNode(name, mode, readMissing, forcePromise);
->>>>>>> 723dfca3
-        }
-    }
-
-    protected ReadProperties getProps() {
-        return props;
-    }
-
-    /**
-     * @return {@link ReadProperties#symbol}
-     */
-    public Symbol getSymbol() {
-        return props.symbol;
-    }
-
-    /**
-     * @return {@link ReadProperties#symbol}, {@link Symbol#getName()}
-     */
-    public String getSymbolName() {
-        return props.symbol.getName();
+        }
+    }
+
+    public abstract ReadProperties getProps();
+
+    /**
+     * @return {@link ReadProperties#name}
+     */
+    public String getName() {
+        return getProps().name;
     }
 
     /**
      * @return {@link ReadProperties#mode}
      */
     public RType getMode() {
-        return props.mode;
+        return getProps().mode;
     }
 
     /**
      * @return {@link ReadProperties#copyValue}
      */
     public boolean getCopyValue() {
-        return props.copyValue;
+        return getProps().copyValue;
     }
 
     /**
      * @return {@link ReadProperties#isSuper}
      */
     public boolean getIsSuper() {
-        return props.isSuper;
+        return getProps().isSuper;
     }
 
     /**
      * @return {@link ReadProperties#readMissing}
      */
     public boolean getReadMissing() {
-        return props.readMissing;
-    }
-
-<<<<<<< HEAD
+        return getProps().readMissing;
+    }
+
     /**
      * @return {@link ReadProperties#forcePromise}
      */
     public boolean getForcePromise() {
-        return props.forcePromise;
-=======
-        return ResolvePromiseNodeFactory.create(rvn, name);
->>>>>>> 723dfca3
+        return getProps().forcePromise;
     }
 
     /**
@@ -286,14 +245,15 @@
      * @return see above
      */
     protected boolean checkType(VirtualFrame frame, Object objArg) {
-        final RType type = props.mode;
-        final boolean readMissing = props.readMissing;
-        final boolean forcePromise = props.forcePromise;
+        final RType type = getProps().mode;
+        final boolean readMissing = getProps().readMissing;
+        final boolean forcePromise = getProps().forcePromise;
 
         Object obj = objArg;
         if (obj == RMissing.instance && !readMissing) {
             unexpectedMissingProfile.enter();
-            throw RError.error(RError.Message.ARGUMENT_MISSING, getName());
+            SourceSection callSrc = RArguments.getCallSourceSection(frame);
+            throw RError.error(callSrc, RError.Message.ARGUMENT_MISSING, getName());
         }
         if (type == RType.Any) {
             return true;
@@ -331,15 +291,6 @@
         return false;
     }
 
-<<<<<<< HEAD
-    @NodeChild(value = "readNode", type = ReadVariableNode.class)
-    public abstract static class ResolvePromiseNode extends ReadVariableNode {
-
-        private final ValueProfile promiseFrameProfile = ValueProfile.createClassProfile();
-
-        @Child private InlineCacheNode<VirtualFrame, RNode> promiseExpressionCache = InlineCacheNode.createExpression(3);
-        @Child private InlineCacheNode<Frame, Closure> promiseClosureCache = InlineCacheNode.createPromise(3);
-=======
     @Override
     public void deparse(State state) {
         state.append(getName());
@@ -360,22 +311,11 @@
     }
 
     @NodeChild(value = "readNode", type = ReadVariableNode.class)
-    @NodeField(name = "name", type = String.class)
+    @NodeField(name = "props", type = ReadProperties.class)
     public abstract static class ResolvePromiseNode extends ReadVariableNode {
 
-        public abstract ReadVariableNode getReadNode();
-
-        @Override
-        public abstract String getName();
->>>>>>> 723dfca3
-
-        protected ResolvePromiseNode(ReadProperties props) {
-            super(props);
-        }
-
-        protected ResolvePromiseNode(ResolvePromiseNode prev) {
-            this(prev.getProps());
-        }
+        @Child private InlineCacheNode<VirtualFrame, RNode> promiseExpressionCache = InlineCacheNode.createExpression(3);
+        @Child private InlineCacheNode<Frame, Closure> promiseClosureCache = InlineCacheNode.createPromise(3);
 
         public abstract ReadVariableNode getReadNode();
 
@@ -385,41 +325,8 @@
                 CompilerDirectives.transferToInterpreterAndInvalidate();
                 promiseHelper = insert(new PromiseHelperNode());
             }
-<<<<<<< HEAD
-
-            if (promise.isEagerPromise(promiseProfile)) {
-                return promise.evaluate(frame, promiseProfile);
-            }
-
-            if (promise.isInOriginFrame(frame, promiseProfile)) {
-                return PromiseHelper.evaluate(frame, promiseExpressionCache, promise, promiseProfile);
-            }
-
-            // Check for dependency cycle
-            if (promise.isUnderEvaluation(promiseProfile)) {
-                SourceSection callSrc = RArguments.getCallSourceSection(frame);
-                throw RError.error(callSrc, RError.Message.PROMISE_CYCLE);
-            }
-
-            assert promise.materialize(promiseProfile);
-            Frame promiseFrame = promiseFrameProfile.profile(promise.getFrame());
-            assert promiseFrame != null;
-            SourceSection oldCallSource = RArguments.getCallSourceSection(promiseFrame);
-            Object newValue;
-            try {
-                promise.setUnderEvaluation(true);
-                RArguments.setCallSourceSection(promiseFrame, RArguments.getCallSourceSection(frame));
-
-                newValue = promiseClosureCache.execute(promiseFrame, promise.getClosure());
-
-                promise.setValue(newValue, promiseProfile);
-            } finally {
-                RArguments.setCallSourceSection(promiseFrame, oldCallSource);
-                promise.setUnderEvaluation(false);
-=======
             if (promiseHelper.isEvaluated(promise)) {
                 return promise.getValue();
->>>>>>> 723dfca3
             }
             return promiseHelper.evaluate(frame, promise);
         }
@@ -470,68 +377,33 @@
             return true;
         }
 
-    }
-
-<<<<<<< HEAD
+        @Override
+        public ReadProperties getProps() {
+            return getReadNode().getProps();
+        }
+    }
+
     public static final class UnresolvedReadVariableNode extends ReadVariableNode {
+
+        private final ReadProperties props;
+
         public UnresolvedReadVariableNode(ReadProperties props) {
-            super(props);
-=======
-    private interface HasMode {
-        RType getMode();
-    }
-
-    @NodeInfo(cost = NodeCost.UNINITIALIZED)
-    public static final class UnresolvedReadVariableNode extends ReadVariableNode implements HasMode {
-
-        // TODO It seems a refactoring would be appropriate to encapsulate all fields (symbol, mode,
-        // readMissing, forcePromise, copyValue) into a single class to reduce clutter and
-        // repetition throughout RVN hierarchy
-        private final String name;
-        private final RType mode;
-        private final boolean readMissing;
-        private final boolean forcePromise;
-
-        /**
-         * In case this read operation is the one used to read a vector prior to updating one of its
-         * elements, the vector must be copied to the local frame if it is found in an enclosing
-         * frame.
-         */
-        @CompilationFinal private boolean copyValue;
+            this.props = props;
+        }
 
         @Override
         public boolean isSyntax() {
             return !(getParent() instanceof ResolvePromiseNode);
-        }
-
-        public void setCopyValue(boolean c) {
-            copyValue = c;
-        }
-
-        public UnresolvedReadVariableNode(String name, RType mode, boolean readMissing, boolean forcePromise, boolean copyValue) {
-            this.name = name;
-            this.mode = mode;
-            this.readMissing = readMissing;
-            this.forcePromise = forcePromise;
-            this.copyValue = copyValue;
->>>>>>> 723dfca3
         }
 
         @Override
         public Object execute(VirtualFrame frame, MaterializedFrame enclosingFrame) {
             CompilerDirectives.transferToInterpreterAndInvalidate();
             if (enclosingFrame != null) {
-<<<<<<< HEAD
-                ReadSuperVariableNode readSuper = props.copyValue ? ReadAndCopySuperVariableNodeFactory.create(props, (AccessEnclosingFrameNode) null, FrameSlotNode.create(getSymbolName()))
-                                : ReadSuperVariableNodeFactory.create(props, (AccessEnclosingFrameNode) null, FrameSlotNode.create(getSymbolName()));
+                ReadSuperVariableNode readSuper = props.copyValue ? ReadAndCopySuperVariableNodeFactory.create((AccessEnclosingFrameNode) null, FrameSlotNode.create(getName()), props)
+                                : ReadSuperVariableNodeFactory.create((AccessEnclosingFrameNode) null, FrameSlotNode.create(getName()), props);
                 ReadVariableNode nextNode = new UnresolvedReadVariableNode(props);
                 ReadVariableMaterializedNode readNode = new ReadVariableMaterializedNode(readSuper, nextNode);
-=======
-                ReadSuperVariableNode readSuper = copyValue ? ReadAndCopySuperVariableNodeFactory.create(null, FrameSlotNode.create(name), name) : ReadSuperVariableNodeFactory.create(null,
-                                FrameSlotNode.create(name), name);
-                ReadVariableMaterializedNode readNode = new ReadVariableMaterializedNode(readSuper, new UnresolvedReadVariableNode(name, mode, readMissing, forcePromise, copyValue), readMissing,
-                                forcePromise, mode);
->>>>>>> 723dfca3
                 return replace(readNode).execute(frame, enclosingFrame);
             } else {
                 return replace(resolveNonFrame()).execute(frame);
@@ -539,19 +411,11 @@
         }
 
         private ReadVariableNode resolveNonFrame() {
-<<<<<<< HEAD
-            RFunction lookupResult = RContext.getEngine().lookupBuiltin(RRuntime.toString(getSymbol()));
+            RFunction lookupResult = RContext.getEngine().lookupBuiltin(RRuntime.toString(getName()));
             if (lookupResult != null) {
-                return BuiltinFunctionVariableNodeFactory.create(props, lookupResult);
+                return BuiltinFunctionVariableNodeFactory.create(lookupResult, props);
             } else {
                 return UnknownVariableNodeFactory.create(props);
-=======
-            RFunction lookupResult = RContext.getEngine().lookupBuiltin(RRuntime.toString(name));
-            if (lookupResult != null) {
-                return BuiltinFunctionVariableNodeFactory.create(lookupResult, name);
-            } else {
-                return UnknownVariableNodeFactory.create(name, mode, readMissing, forcePromise);
->>>>>>> 723dfca3
             }
         }
 
@@ -562,20 +426,12 @@
             ReadVariableNode readNode;
             if (assumptions == null) {
                 // Found variable in one of the frames; build inline cache.
-<<<<<<< HEAD
-                ReadLocalVariableNode actualReadNode = ReadLocalVariableNodeFactory.create(props, FrameSlotNode.create(getSymbolName()));
+                ReadLocalVariableNode actualReadNode = ReadLocalVariableNodeFactory.create(FrameSlotNode.create(getName()), props);
                 ReadVariableNode nextNode = new UnresolvedReadVariableNode(props);
                 readNode = new ReadVariableVirtualNode(actualReadNode, nextNode);
             } else {
                 // Symbol is missing in all frames; bundle assumption checks and access builtin.
                 readNode = new ReadVariableNonFrameNode(assumptions, resolveNonFrame(), new UnresolvedReadVariableNode(props));
-=======
-                ReadLocalVariableNode actualReadNode = ReadLocalVariableNodeFactory.create(FrameSlotNode.create(name), name);
-                readNode = new ReadVariableVirtualNode(actualReadNode, new UnresolvedReadVariableNode(name, mode, readMissing, forcePromise, copyValue), mode, readMissing, forcePromise);
-            } else {
-                // Symbol is missing in all frames; bundle assumption checks and access builtin.
-                readNode = new ReadVariableNonFrameNode(assumptions, resolveNonFrame(), new UnresolvedReadVariableNode(name, mode, readMissing, forcePromise, copyValue), name);
->>>>>>> 723dfca3
             }
             return replace(readNode).execute(frame);
         }
@@ -584,38 +440,21 @@
             ArrayList<Assumption> assumptions = new ArrayList<>();
             Frame currentFrame = frame;
             do {
-<<<<<<< HEAD
-                FrameSlot frameSlot = FrameSlotNode.findFrameSlot(currentFrame, RRuntime.toString(getSymbol()));
-=======
-                FrameSlot frameSlot = FrameSlotNode.findFrameSlot(currentFrame, RRuntime.toString(name));
->>>>>>> 723dfca3
+                FrameSlot frameSlot = FrameSlotNode.findFrameSlot(currentFrame, RRuntime.toString(getName()));
                 if (frameSlot != null) {
                     assumptions = null;
                     break;
                 }
-<<<<<<< HEAD
-                assumptions.add(FrameSlotNode.getAssumption(currentFrame, getSymbolName()));
-=======
-                assumptions.add(FrameSlotNode.getAssumption(currentFrame, name));
->>>>>>> 723dfca3
+                assumptions.add(FrameSlotNode.getAssumption(currentFrame, getName()));
                 currentFrame = RArguments.getEnclosingFrame(currentFrame);
             } while (currentFrame != null);
             return assumptions;
         }
-<<<<<<< HEAD
-=======
-
-        @Override
-        public String getName() {
-            return name;
-        }
-
-        @Override
-        public RType getMode() {
-            return mode;
-        }
-
->>>>>>> 723dfca3
+
+        @Override
+        public ReadProperties getProps() {
+            return props;
+        }
     }
 
     public static final class ReadVariableNonFrameNode extends ReadVariableNode {
@@ -623,20 +462,10 @@
         @Child private ReadVariableNode readNode;
         @Child private UnresolvedReadVariableNode unresolvedNode;
         @CompilationFinal private final Assumption[] absentFrameSlotAssumptions;
-<<<<<<< HEAD
 
         private ReadVariableNonFrameNode(List<Assumption> assumptions, ReadVariableNode readNode, UnresolvedReadVariableNode unresolvedNode) {
-            super(readNode.props);
             this.readNode = readNode;
             this.unresolvedNode = unresolvedNode;
-=======
-        private final String name;
-
-        ReadVariableNonFrameNode(List<Assumption> assumptions, ReadVariableNode readNode, UnresolvedReadVariableNode unresolvedNode, String name) {
-            this.readNode = readNode;
-            this.unresolvedNode = unresolvedNode;
-            this.name = name;
->>>>>>> 723dfca3
             this.absentFrameSlotAssumptions = assumptions.toArray(new Assumption[assumptions.size()]);
         }
 
@@ -656,19 +485,13 @@
 
         @Override
         public Object execute(VirtualFrame frame, MaterializedFrame enclosingFrame) {
-<<<<<<< HEAD
             throw RInternalError.shouldNotReachHere();
-=======
-            controlVisibility();
-            throw new UnsupportedOperationException();
-        }
-
-        @Override
-        public String getName() {
-            return name;
->>>>>>> 723dfca3
-        }
-
+        }
+
+        @Override
+        public ReadProperties getProps() {
+            return readNode.getProps();
+        }
     }
 
     public static final class ReadVariableVirtualNode extends ReadVariableNode {
@@ -679,7 +502,6 @@
         private final BranchProfile hasValueProfile = BranchProfile.create();
 
         ReadVariableVirtualNode(ReadLocalVariableNode readNode, ReadVariableNode nextNode) {
-            super(readNode.props);
             this.readNode = readNode;
             this.nextNode = nextNode;
         }
@@ -699,62 +521,34 @@
 
         @Override
         public Object execute(VirtualFrame frame, MaterializedFrame enclosingFrame) {
-<<<<<<< HEAD
             throw RInternalError.shouldNotReachHere();
+        }
+
+        @Override
+        public ReadProperties getProps() {
+            return readNode.getProps();
         }
     }
 
     public static final class UnResolvedReadLocalVariableNode extends ReadVariableNode {
         @Child private ReadLocalVariableNode node;
 
-        UnResolvedReadLocalVariableNode(ReadProperties props) {
-            super(props);
-        }
-
-        public static ReadVariableNode create(Symbol symbol, RType mode, boolean shouldCopyValue, boolean readMissing) {
-            ReadProperties props = new ReadProperties(symbol, mode, shouldCopyValue, false, readMissing, false);
+        private final ReadProperties props;
+
+        public UnResolvedReadLocalVariableNode(ReadProperties props) {
+            this.props = props;
+        }
+
+        public static ReadVariableNode create(String name, RType mode, boolean shouldCopyValue, boolean readMissing) {
+            ReadProperties props = new ReadProperties(name, mode, shouldCopyValue, false, readMissing, false);
             return new UnResolvedReadLocalVariableNode(props);
-=======
-            controlVisibility();
-            throw new UnsupportedOperationException();
-        }
-
-        @Override
-        public String getName() {
-            return readNode.getName();
-        }
-
-        @Override
-        public RType getMode() {
-            return mode;
-        }
-    }
-
-    @NodeInfo(cost = NodeCost.UNINITIALIZED)
-    public static final class UnResolvedReadLocalVariableNode extends ReadVariableNode implements HasMode {
-        private final String name;
-        private final RType mode;
-        private final boolean readMissing;
-        private final boolean forcePromise;
-        @Child private ReadLocalVariableNode node;
-
-        UnResolvedReadLocalVariableNode(String name, RType mode, boolean readMissing, boolean forcePromise) {
-            this.name = name;
-            this.mode = mode;
-            this.readMissing = readMissing;
-            this.forcePromise = forcePromise;
->>>>>>> 723dfca3
         }
 
         @Override
         public Object execute(VirtualFrame frame) {
             CompilerDirectives.transferToInterpreterAndInvalidate();
             controlVisibility();
-<<<<<<< HEAD
-            node = insert(ReadLocalVariableNodeFactory.create(props, FrameSlotNode.create(getSymbolName())));
-=======
-            node = insert(ReadLocalVariableNodeFactory.create(FrameSlotNode.create(name), name));
->>>>>>> 723dfca3
+            node = insert(ReadLocalVariableNodeFactory.create(FrameSlotNode.create(getName()), getProps()));
             if (node.getFrameSlotNode().hasValue(frame)) {
                 Object result = node.execute(frame);
                 if (checkType(frame, result)) {
@@ -762,31 +556,17 @@
                     return result;
                 }
             }
-<<<<<<< HEAD
-            return replace(UnknownVariableNodeFactory.create(props)).execute(frame);
-=======
-            return replace(UnknownVariableNodeFactory.create(name, mode, readMissing, forcePromise)).execute(frame);
->>>>>>> 723dfca3
+            return replace(UnknownVariableNodeFactory.create(getProps())).execute(frame);
         }
 
         @Override
         public Object execute(VirtualFrame frame, MaterializedFrame enclosingFrame) {
-<<<<<<< HEAD
             throw RInternalError.shouldNotReachHere();
-=======
-            controlVisibility();
-            throw new UnsupportedOperationException();
-        }
-
-        @Override
-        public String getName() {
-            return name;
-        }
-
-        @Override
-        public RType getMode() {
-            return mode;
->>>>>>> 723dfca3
+        }
+
+        @Override
+        public ReadProperties getProps() {
+            return props;
         }
     }
 
@@ -794,7 +574,6 @@
         @Child private ReadVariableNode readNode;
 
         public ReadVariableSuperMaterializedNode(ReadVariableNode readNode) {
-            super(readNode.getProps());
             this.readNode = readNode;
         }
 
@@ -809,26 +588,17 @@
             throw RInternalError.shouldNotReachHere();
         }
 
-<<<<<<< HEAD
-        public static ReadVariableNode create(SourceSection src, String symbolStr, RType mode) {
-            Symbol symbol = Symbol.create(symbolStr);
-            ReadProperties props = new ReadProperties(symbol, mode, false, true, false, false);
+        public static ReadVariableNode create(SourceSection src, String name, RType mode) {
+            ReadProperties props = new ReadProperties(name, mode, false, true, false, false);
             ReadVariableNode rvn = new UnresolvedReadVariableNode(props);
             rvn.assignSourceSection(src);
-            return ResolvePromiseNodeFactory.create(props, new ReadVariableSuperMaterializedNode(rvn));
-=======
-        public static ReadVariableNode create(SourceSection src, String name, RType mode) {
-            ReadVariableNode rvn = new UnresolvedReadVariableNode(name, mode, false, false, false);
-            rvn.assignSourceSection(src);
-            return ResolvePromiseNodeFactory.create(new ReadVariableSuperMaterializedNode(rvn), name);
-        }
-
-        @Override
-        public String getName() {
-            return readNode.getName();
->>>>>>> 723dfca3
-        }
-
+            return ResolvePromiseNodeFactory.create(new ReadVariableSuperMaterializedNode(rvn), props);
+        }
+
+        @Override
+        public ReadProperties getProps() {
+            return readNode.getProps();
+        }
     }
 
     public static final class ReadVariableMaterializedNode extends ReadVariableNode {
@@ -840,7 +610,6 @@
         private final BranchProfile hasValueProfile = BranchProfile.create();
 
         protected ReadVariableMaterializedNode(ReadSuperVariableNode readNode, ReadVariableNode nextNode) {
-            super(readNode.getProps());
             this.readNode = readNode;
             this.nextNode = nextNode;
         }
@@ -864,44 +633,20 @@
             }
             return nextNode.execute(frame, RArguments.getEnclosingFrame(typedEnclosingFrame));
         }
-<<<<<<< HEAD
+
+        @Override
+        public ReadProperties getProps() {
+            return readNode.getProps();
+        }
     }
 
     @NodeChild(value = "frameSlotNode", type = FrameSlotNode.class)
-=======
-
-        @Override
-        public String getName() {
-            return readNode.getName();
-        }
-
-        @Override
-        public RType getMode() {
-            return mode;
-        }
-    }
-
-    @NodeChild(value = "frameSlotNode", type = FrameSlotNode.class)
-    @NodeField(name = "name", type = String.class)
->>>>>>> 723dfca3
+    @NodeField(name = "props", type = ReadProperties.class)
     public abstract static class ReadLocalVariableNode extends ReadVariableNode {
 
         private final ValueProfile frameProfile = ValueProfile.createClassProfile();
 
-        protected ReadLocalVariableNode(ReadProperties props) {
-            super(props);
-        }
-
-<<<<<<< HEAD
-        protected ReadLocalVariableNode(ReadLocalVariableNode prev) {
-            super(prev.props);
-        }
-
         protected abstract FrameSlotNode getFrameSlotNode();
-=======
-        @Override
-        public abstract String getName();
->>>>>>> 723dfca3
 
         @Specialization(guards = "isByte")
         protected byte doLogical(VirtualFrame frame, FrameSlot frameSlot) {
@@ -959,26 +704,10 @@
 
     @SuppressWarnings("unused")
     @NodeChildren({@NodeChild(value = "enclosingFrame", type = AccessEnclosingFrameNode.class), @NodeChild(value = "frameSlotNode", type = FrameSlotNode.class)})
-<<<<<<< HEAD
-=======
-    @NodeField(name = "name", type = String.class)
->>>>>>> 723dfca3
+    @NodeField(name = "props", type = ReadProperties.class)
     public abstract static class ReadSuperVariableNode extends ReadVariableNode {
 
-        protected ReadSuperVariableNode(ReadProperties props) {
-            super(props);
-        }
-
-<<<<<<< HEAD
-        protected ReadSuperVariableNode(ReadSuperVariableNode prev) {
-            super(prev.getProps());
-        }
-
         protected abstract FrameSlotNode getFrameSlotNode();
-=======
-        @Override
-        public abstract String getName();
->>>>>>> 723dfca3
 
         @Specialization(guards = "isByte")
         protected byte doLogical(VirtualFrame frame, MaterializedFrame enclosingFrame, FrameSlot frameSlot) {
@@ -1031,18 +760,9 @@
         protected static boolean isDouble(VirtualFrame frame, MaterializedFrame enclosingFrame, FrameSlot frameSlot) {
             return enclosingFrame.isDouble(frameSlot);
         }
-
     }
 
     public abstract static class ReadAndCopySuperVariableNode extends ReadSuperVariableNode {
-
-        protected ReadAndCopySuperVariableNode(ReadProperties props) {
-            super(props);
-        }
-
-        protected ReadAndCopySuperVariableNode(ReadAndCopySuperVariableNode prev) {
-            super(prev.getProps());
-        }
 
         @Override
         @Specialization
@@ -1058,31 +778,17 @@
                 throw RInternalError.shouldNotReachHere();
             }
         }
-
-    }
-
-<<<<<<< HEAD
-    @NodeField(name = "function", type = RFunction.class)
-=======
-    @NodeFields(value = {@NodeField(name = "function", type = RFunction.class), @NodeField(name = "name", type = String.class)})
->>>>>>> 723dfca3
+    }
+
+    @NodeFields(value = {@NodeField(name = "function", type = RFunction.class), @NodeField(name = "props", type = ReadProperties.class)})
     public abstract static class BuiltinFunctionVariableNode extends ReadVariableNode {
 
-        protected BuiltinFunctionVariableNode(ReadProperties props) {
-            super(props);
-        }
-
-<<<<<<< HEAD
-        public static BuiltinFunctionVariableNode create(RFunction function, Symbol symbol) {
-            ReadProperties props = new ReadProperties(symbol, RType.Function, false, false, false, false);
-            return BuiltinFunctionVariableNodeFactory.create(props, function);
+        public static BuiltinFunctionVariableNode create(RFunction function, String name) {
+            ReadProperties props = new ReadProperties(name, RType.Function, false, false, false, false);
+            return BuiltinFunctionVariableNodeFactory.create(function, props);
         }
 
         public abstract RFunction getFunction();
-=======
-        @Override
-        public abstract String getName();
->>>>>>> 723dfca3
 
         @Specialization
         protected Object doObject(@SuppressWarnings("unused") VirtualFrame frame) {
@@ -1091,27 +797,8 @@
         }
     }
 
-<<<<<<< HEAD
+    @NodeField(name = "props", type = ReadProperties.class)
     public abstract static class UnknownVariableNode extends ReadVariableNode {
-
-        protected UnknownVariableNode(ReadProperties props) {
-            super(props);
-        }
-=======
-    @NodeFields({@NodeField(name = "name", type = String.class), @NodeField(name = "mode", type = RType.class), @NodeField(name = "readMissing", type = Boolean.class),
-                    @NodeField(name = "forcePromise", type = Boolean.class)})
-    public abstract static class UnknownVariableNode extends ReadVariableNode implements HasMode {
-
-        @Override
-        public abstract String getName();
-
-        @Override
-        public abstract RType getMode();
-
-        public abstract boolean getReadMissing();
-
-        public abstract boolean getForcePromise();
->>>>>>> 723dfca3
 
         @Specialization
         protected Object doObject() {
