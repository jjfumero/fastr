--- conflicted
+++ resolved
@@ -30,7 +30,6 @@
 import com.oracle.truffle.r.nodes.attributes.AttributeAccess;
 import com.oracle.truffle.r.nodes.unary.CastStringNode;
 import com.oracle.truffle.r.nodes.unary.CastStringNodeGen;
-import com.oracle.truffle.r.nodes.unary.IsFactorNode;
 import com.oracle.truffle.r.runtime.RRuntime;
 import com.oracle.truffle.r.runtime.data.RAttributeProfiles;
 import com.oracle.truffle.r.runtime.data.RDataFactory;
@@ -41,11 +40,7 @@
 
 /**
  * Contains helper nodes related to factors, special R class of {@link RAbstractIntVector}. Note:
-<<<<<<< HEAD
- * there is also {@link IsFactorNode}, which implements a built-in, for checking factor class.
-=======
  * there is also {@code IsFactorNode}, which implements a built-in, for checking factor class.
->>>>>>> 23aac6c7
  */
 public final class RFactorNodes {
 
@@ -76,6 +71,7 @@
         @Child private CastStringNode castString;
         @Child private AttributeAccess attrAccess = AttributeAccess.create(RRuntime.LEVELS_ATTR_KEY);
 
+        private final RAttributeProfiles attrProfiles = RAttributeProfiles.create();
         private final BranchProfile notVectorBranch = BranchProfile.create();
         private final ConditionProfile nonScalarLevels = ConditionProfile.createBinaryProfile();
         private final ConditionProfile stringVectorLevels = ConditionProfile.createBinaryProfile();
