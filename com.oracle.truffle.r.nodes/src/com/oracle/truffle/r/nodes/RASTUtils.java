--- conflicted
+++ resolved
@@ -22,12 +22,8 @@
  */
 package com.oracle.truffle.r.nodes;
 
-<<<<<<< HEAD
-import com.oracle.truffle.api.CompilerDirectives.SlowPath;
 import com.oracle.truffle.api.instrument.ProbeNode.WrapperNode;
-=======
 import com.oracle.truffle.api.CompilerDirectives.TruffleBoundary;
->>>>>>> 7877217c
 import com.oracle.truffle.api.nodes.*;
 import com.oracle.truffle.r.nodes.access.*;
 import com.oracle.truffle.r.nodes.access.ReadVariableNode.BuiltinFunctionVariableNode;
@@ -54,8 +50,8 @@
             return (Node) node;
         }
     }
-    
-    @SlowPath
+
+    @TruffleBoundary
     public static Node unwrapParent(Node node) {
         Node parent = node.getParent();
         if (parent instanceof WrapperNode) {
@@ -63,7 +59,7 @@
         } else {
             return parent;
         }
-        
+
     }
 
     /**
@@ -193,7 +189,7 @@
         } else {
             // some more complicated expression, just deparse it
             RDeparse.State state = RDeparse.State.createPrintableState();
-            ((RNode) child).deparse(state);
+            child.deparse(state);
             return RDataFactory.createSymbol(state.toString());
         }
     }
