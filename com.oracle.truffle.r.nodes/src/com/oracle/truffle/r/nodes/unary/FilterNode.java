--- conflicted
+++ resolved
@@ -22,10 +22,6 @@
  */
 package com.oracle.truffle.r.nodes.unary;
 
-<<<<<<< HEAD
-import com.oracle.truffle.api.dsl.Fallback;
-=======
->>>>>>> bd84f9ec
 import com.oracle.truffle.api.dsl.Specialization;
 import com.oracle.truffle.api.profiles.BranchProfile;
 import com.oracle.truffle.api.profiles.ConditionProfile;
@@ -33,11 +29,8 @@
 import com.oracle.truffle.r.nodes.binary.BoxPrimitiveNodeGen;
 import com.oracle.truffle.r.nodes.builtin.ArgumentFilter;
 import com.oracle.truffle.r.runtime.RError;
-<<<<<<< HEAD
-=======
 import com.oracle.truffle.r.runtime.data.RMissing;
 import com.oracle.truffle.r.runtime.data.RNull;
->>>>>>> bd84f9ec
 import com.oracle.truffle.r.runtime.nodes.RBaseNode;
 
 @SuppressWarnings({"rawtypes", "unchecked"})
@@ -62,13 +55,10 @@
         this.message = message;
         this.messageArgs = messageArgs;
         this.boxPrimitives = boxPrimitives;
-<<<<<<< HEAD
-=======
     }
 
     public static FilterNode create(ArgumentFilter<?, ?> filter, boolean isWarning, RBaseNode callObj, RError.Message message, Object[] messageArgs, boolean boxPrimitives) {
         return FilterNodeGen.create(filter, isWarning, callObj, message, messageArgs, boxPrimitives);
->>>>>>> bd84f9ec
     }
 
     public ArgumentFilter getFilter() {
