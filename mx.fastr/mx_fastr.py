#
# Copyright (c) 2013, 2016, Oracle and/or its affiliates. All rights reserved.
# DO NOT ALTER OR REMOVE COPYRIGHT NOTICES OR THIS FILE HEADER.
#
# This code is free software; you can redistribute it and/or modify it
# under the terms of the GNU General Public License version 2 only, as
# published by the Free Software Foundation.
#
# This code is distributed in the hope that it will be useful, but WITHOUT
# ANY WARRANTY; without even the implied warranty of MERCHANTABILITY or
# FITNESS FOR A PARTICULAR PURPOSE.  See the GNU General Public License
# version 2 for more details (a copy is included in the LICENSE file that
# accompanied this code).
#
# You should have received a copy of the GNU General Public License version
# 2 along with this work; if not, write to the Free Software Foundation,
# Inc., 51 Franklin St, Fifth Floor, Boston, MA 02110-1301 USA.
#
# Please contact Oracle, 500 Oracle Parkway, Redwood Shores, CA 94065 USA
# or visit www.oracle.com if you need additional information or have any
# questions.
#
import tempfile, platform, subprocess, sys
from os.path import join, sep
from argparse import ArgumentParser
import mx
import mx_gate
<<<<<<< HEAD
import mx_fastr_pkgs
import mx_benchmark
from mx_benchmark import BenchmarkSuite
import os
=======
import mx_fastr_pkgtest
import shutil, os
>>>>>>> 7c1ae81e

'''
This is the launchpad for all the functions available for building/running/testing/analyzing
FastR. Ideally this code would be completely VM agnostic, i.e., be able to build/run with a variety
of VMs without change. That is currently not feasible due to the requirement that building
must use an pre-existing VM and running (for performance testing) must use a Graal-enabled VM.
It would require separate build/run steps to finesse this. However, running under a standards
VM is supported by dynamically checking if the jvmci suite is available
'''

_fastr_suite = mx.suite('fastr')
'''
If this is None, then we run under the standard VM in interpreted mode only.
Even if this is not None the global mx option --vm original forces interpreted mode
'''
_mx_jvmci = mx.suite("jvmci", fatalIfMissing=False)

class FakeJVMCI:
    def get_vm(self):
        # should only happen if jvmci vm selected
        mx.abort('FakeJVMCI.get_vm called')

    def get_jvmci_jdk(self):
        return mx.get_jdk()

    def build(self, args):
        return mx.build(args)

def mx_jvm():
    '''
    Check if the jvmci suite is available and if not return a fake one
    that uses the standard vm
    '''
    if not _mx_jvmci:
        return FakeJVMCI()
    else:
        return _mx_jvmci.extensions

_r_command_project = 'com.oracle.truffle.r.engine'
_repl_command = 'com.oracle.truffle.tools.debug.shell.client.SimpleREPLClient'
_command_class_dict = {'r': _r_command_project + ".shell.RCommand",
                       'rscript': _r_command_project + ".shell.RscriptCommand",
                        'rrepl': _repl_command}

def do_run_r(args, command, extraVmArgs=None, jdk=None, nonZeroIsFatal=True, out=None, err=None):
    '''
    This is the basic function that runs a FastR process, where args have already been parsed.
    Args:
      args: a list of command arguments
      command: e.g. 'R', implicitly defines the entry class (can be None for AOT)
      extraVmArgs: additional vm arguments
      jdk: jdk (an mx.JDKConfig instance) to use
      nonZeroIsFatal: whether to terminate the execution run fails
      out,err possible redirects to collect output

    By default a non-zero return code will cause an mx.abort, unless nonZeroIsFatal=False
    The assumption is that the VM is already built and available.
    '''
    setREnvironment()
    if not jdk:
        jdk = get_default_jdk()

    vmArgs = ['-cp', mx.classpath(_r_command_project)]

    vmArgs += _graal_options()

    if extraVmArgs is None or not '-da' in extraVmArgs:
        # unless explicitly disabled we enable assertion checking
        vmArgs += ['-ea', '-esa']

    if extraVmArgs:
        vmArgs += extraVmArgs

    vmArgs = _sanitize_vmArgs(jdk, vmArgs)
    if command:
        vmArgs.append(_command_class_dict[command.lower()])
    return mx.run_java(vmArgs + args, nonZeroIsFatal=nonZeroIsFatal, jdk=jdk, out=out, err=err)

def _sanitize_vmArgs(jdk, vmArgs):
    '''
    jdk/vm dependent analysis of vmArgs to remove those that are not appropriate for the
    chosen jdk/vm. It is easier to allow clients to set anything they want and filter them
    out here.
    '''
    if jdk.tag == 'jvmci':
        vm = mx_jvm().get_vm()
    else:
        vm = None
    xargs = []
    i = 0
    while i < len(vmArgs):
        vmArg = vmArgs[i]
        if 'graal' in vmArg or 'JVMCI' in vmArg:
            if vm and vm == "original":
                i = i + 1
                continue
        xargs.append(vmArg)
        i = i + 1
    return xargs

def _graal_options(nocompile=False):
    if _mx_jvmci:
        result = ['-Dgraal.InliningDepthError=500', '-Dgraal.EscapeAnalysisIterations=3', '-XX:JVMCINMethodSizeLimit=1000000']
        if nocompile:
            result += ['-Dgraal.TruffleCompilationThreshold=100000']
        return result
    else:
        return []

def _get_ldpaths(lib_env_name):
    ldpaths = os.path.join(os.environ['R_HOME'], 'etc', 'ldpaths')
    command = ['bash', '-c', 'source ' + ldpaths + ' && env']

    try:
        proc = subprocess.Popen(command, stdout=subprocess.PIPE)
        for line in proc.stdout:
            (key, _, value) = line.partition("=")
            if key == lib_env_name:
                return value.rstrip()
        # error if not found
        mx.abort('etc/ldpaths does not define ' + lib_env_name)
    except subprocess.CalledProcessError:
        mx.abort('error retrieving etc/ldpaths')

def setREnvironment():
    '''
    If R is run via mx, then the library path will not be set, whereas if it is
    run from 'bin/R' it will be, via etc/ldpaths.
    On Mac OS X El Capitan and beyond, this is moot as the variable is not
    passed down. It is TBD if we can avoid this on Linux.
    '''
    # This may have been set by a higher power
    if not os.environ.has_key('R_HOME'):
        os.environ['R_HOME'] = _fastr_suite.dir

    # Make sure that native code formats numbers consistently
    os.environ['LC_NUMERIC'] = 'C'

    osname = platform.system()
    if osname != 'Darwin':
        lib_env = 'LD_LIBRARY_PATH'

        if os.environ.has_key(lib_env):
            lib_value = os.environ[lib_env]
        else:
            lib_value = _get_ldpaths(lib_env)

        os.environ[lib_env] = lib_value

def get_default_jdk():
    '''
    Returns the (default) jdk under which to run.
    N.B. The jvmci jdk actually comes in three variants and the choice
    is controlled either by the DEFAULT_VM environment variable (recommended) or
    the --vm global option to mx.
    '''
    return mx_jvm().get_jvmci_jdk()

def run_r(args, command, parser=None, extraVmArgs=None, jdk=None, nonZeroIsFatal=True, out=None, err=None):
    '''
    Common function for running either R, Rscript (or rrepl).
    args are a list of strings that came after 'command' on the command line
    '''
    parser = parser if parser is not None else ArgumentParser(prog='mx ' + command)
    parser.add_argument('--J', dest='extraVmArgsList', action='append', help='extra Java VM arguments', metavar='@<args>')
    parser.add_argument('--jdk', action='store', help='jdk to use')
    ns, rargs = parser.parse_known_args(args)

    if ns.extraVmArgsList:
        j_extraVmArgsList = mx.split_j_args(ns.extraVmArgsList)
        if extraVmArgs is None:
            extraVmArgs = []
        extraVmArgs += j_extraVmArgsList

    if not jdk and ns.jdk:
        jdk = mx.get_jdk(tag=ns.jdk)

    # special cases normally handled in shell script startup
    if command == 'r' and len(rargs) > 0:
        if rargs[0] == 'RHOME':
            print _fastr_suite.dir
            sys.exit(0)
        elif rargs[0] == 'CMD':
            print 'CMD not implemented via mx, use: bin/R CMD ...'
            sys.exit(1)

    return do_run_r(rargs, command, extraVmArgs=extraVmArgs, jdk=jdk, nonZeroIsFatal=nonZeroIsFatal, out=out, err=err)

def rshell(args):
    '''run R shell'''
    return run_r(args, 'r')

def rscript(args, parser=None, out=None, err=None):
    '''run Rscript'''
    return run_r(args, 'rscript', parser=parser, out=out, err=err)

def rrepl(args, nonZeroIsFatal=True, extraVmArgs=None):
    '''run R repl'''
    run_r(args, 'rrepl')

def process_bm_args(args):
    '''
    Analyze args for those specific to the rhome of this suite for benchmarks.
    Return a dict with keys:
      'suite': this suite
      'printname': print name for suite
      'args': non-rhome-specific args
      'rhome_args: rhome-specific-args
      'executor': function to execute a command using the rhome
    Other keys can be stored based on the analysis
    '''
    def getVmArgValue(key, args, i):
        if i < len(args) - 1:
            return args[i + 1]
        else:
            mx.abort('value expected after ' + key)

    non_rhome_args = []
    rhome_args = []
    rhome_args.append('-Xmx6g')
    # This turns off all visibility support
    rhome_args.append('-DR:+IgnoreVisibility')
    # Evidently these options are specific to Graal but do_run_r filters inappropriate options
    # if we are running under a different VM
#    rhome_args.append('-Dgraal.TruffleCompilationExceptionsAreFatal=true')
    rhome_args.append('-Dgraal.TraceTruffleCompilation=true')
    rhome_args += ['-da', '-dsa']
    error_args = []
    i = 0
    jdk = None
    while i < len(args):
        arg = args[i]
        if arg == '--J':
            argslist = mx.split_j_args([getVmArgValue(arg, args, i)])
            rhome_args += argslist
            i = i + 1
        elif arg == '--jdk':
            jdk = getVmArgValue(arg, args, i)
            i = i + 1
        elif args == '--print-internal-errors':
            # Non-interactively we don't want exceptions going to fastr_errors.log
            error_args = ['-DR:+PrintErrorStacktraces', '-DR:-PrintErrorStacktracesToFile']
        else:
            non_rhome_args.append(arg)
        i = i + 1
    return {'suite': _fastr_suite, 'printname': 'FastR',
            'args': non_rhome_args, 'rhome-args': rhome_args + error_args,
            'executor': _bm_runner,
            'jdk': jdk}

def _bm_runner(command, rhome_dict, out, err, nonZeroIsFatal=False):
    return do_run_r(command, 'R', nonZeroIsFatal=False, extraVmArgs=rhome_dict['rhome-args'], jdk=rhome_dict['jdk'], out=out, err=out)

def build(args):
    '''FastR build'''
    # workaround for Hotspot Mac OS X build problem
    osname = platform.system()
    if osname == 'Darwin':
        os.environ['COMPILER_WARNINGS_FATAL'] = 'false'
        os.environ['USE_CLANG'] = 'true'
        os.environ['LFLAGS'] = '-Xlinker -lstdc++'
    return mx_jvm().build(args)

def _fastr_gate_runner(args, tasks):
    # Until fixed, we call Checkstyle here and limit to primary
    with mx_gate.Task('Checkstyle check', tasks) as t:
        if t:
            if mx.checkstyle(['--primary']) != 0:
                t.abort('Checkstyle warnings were found')

    # FastR has custom copyright check
    with mx_gate.Task('Copyright check', tasks) as t:
        if t:
            if mx.checkcopyrights(['--primary']) != 0:
                t.abort('copyright errors')

    # build the native projects (GnuR/VM)
    with mx_gate.Task('BuildNative', tasks) as t:
        if t:
            build([])

    # check that the expected test output file is up to date
    with mx_gate.Task('UnitTests: ExpectedTestOutput file check', tasks) as t:
        if t:
            if junit(['--tests', _gate_noapps_unit_tests(), '--check-expected-output']) != 0:
                t.abort('unit tests expected output check failed')

    with mx_gate.Task('UnitTests: +EST', tasks) as t:
        if t:
            if junit(['--J', '@-DR:+NewStateTransition', '--tests', _gate_noapps_unit_tests()]) != 0:
                t.abort('unit tests failed')

    with mx_gate.Task('UnitTests: -EST', tasks) as t:
        if t:
            if junit(['--J', '@-DR:-NewStateTransition', '--tests', _gate_noapps_unit_tests()]) != 0:
                t.abort('unit tests failed')

mx_gate.add_gate_runner(_fastr_suite, _fastr_gate_runner)

def gate(args):
    '''Run the R gate'''
    # exclude findbugs until compliant
    mx_gate.gate(args + ['-x', '-t', 'FindBugs,Checkheaders,Distribution Overlap Check,BuildJavaWithEcj'])

def original_gate(args):
    '''Run the R gate (without filtering gate tasks)'''
    mx_gate.gate(args)

def _test_srcdir():
    tp = 'com.oracle.truffle.r.test'
    return join(mx.project(tp).dir, 'src', tp.replace('.', sep))

def _junit_r_harness(args, vmArgs, junitArgs):
    # always pass the directory where the expected output file should reside
    runlistener_arg = 'expected=' + _test_srcdir()
    # there should not be any unparsed arguments at this stage
    if args.remainder:
        mx.abort('unexpected arguments: ' + str(args.remainder).strip('[]') + '; did you forget --tests')

    def add_arg_separator():
        # can't update in Python 2.7
        arg = runlistener_arg
        if len(arg) > 0:
            arg += ','
        return arg

    if args.gen_fastr_output:
        runlistener_arg = add_arg_separator()
        runlistener_arg += 'gen-fastr=' + args.gen_fastr_output

    if args.check_expected_output:
        args.gen_expected_output = True
        runlistener_arg = add_arg_separator()
        runlistener_arg += 'check-expected'

    if args.gen_expected_output:
        runlistener_arg = add_arg_separator()
        runlistener_arg += 'gen-expected'
        if args.keep_trailing_whitespace:
            runlistener_arg = add_arg_separator()
            runlistener_arg += 'keep-trailing-whitespace'
        if args.gen_expected_quiet:
            runlistener_arg = add_arg_separator()
            runlistener_arg += 'gen-expected-quiet'

    if args.gen_diff_output:
        runlistener_arg = add_arg_separator()
        runlistener_arg += 'gen-diff=' + args.gen_diff_output

#    if args.test_methods:
#        runlistener_arg = add_arg_separator()
#        runlistener_arg = 'test-methods=' + args.test_methods

    # use a custom junit.RunListener
    runlistener = 'com.oracle.truffle.r.test.TestBase$RunListener'
    if len(runlistener_arg) > 0:
        runlistener += ':' + runlistener_arg

    junitArgs += ['--runlistener', runlistener]

    # on some systems a large Java stack seems necessary
    vmArgs += ['-Xss12m']

    vmArgs += _graal_options(nocompile=True)

    setREnvironment()
    jdk = args.jdk
    if not jdk:
        jdk = get_default_jdk()
    vmArgs = _sanitize_vmArgs(jdk, vmArgs)

    return mx.run_java(vmArgs + junitArgs, nonZeroIsFatal=False, jdk=jdk)

def junit(args):
    '''run R Junit tests'''
    parser = ArgumentParser(prog='r junit')
    parser.add_argument('--gen-expected-output', action='store_true', help='generate/update expected test output file')
    parser.add_argument('--gen-expected-quiet', action='store_true', help='suppress output on new tests being added')
    parser.add_argument('--keep-trailing-whitespace', action='store_true', help='keep trailing whitespace in expected test output file')
    parser.add_argument('--check-expected-output', action='store_true', help='check but do not update expected test output file')
    parser.add_argument('--gen-fastr-output', action='store', metavar='<path>', help='generate FastR test output file')
    parser.add_argument('--gen-diff-output', action='store', metavar='<path>', help='generate difference test output file ')
    parser.add_argument('--jdk', action='store', help='jdk to use')
    # parser.add_argument('--test-methods', action='store', help='pattern to match test methods in test classes')

    if os.environ.has_key('R_PROFILE_USER'):
        mx.abort('unset R_PROFILE_USER before running unit tests')

    return mx.junit(args, _junit_r_harness, parser=parser)

def junit_simple(args):
    return mx.command_function('junit')(['--tests', _simple_unit_tests()] + args)

def junit_noapps(args):
    return mx.command_function('junit')(['--tests', _gate_noapps_unit_tests()] + args)

def junit_default(args):
    return mx.command_function('junit')(['--tests', _all_unit_tests()] + args)

def junit_gate(args):
    return mx.command_function('junit')(['--tests', _gate_unit_tests()] + args)

def _test_package():
    return 'com.oracle.truffle.r.test'

def _test_subpackage(name):
    return '.'.join((_test_package(), name))

def _simple_unit_tests():
#    return ','.join(map(_test_subpackage, ['library.base', 'library.stats', 'library.utils', 'library.fastr', 'builtins', 'functions', 'tck', 'parser', 'S4']))
    return ','.join(map(_test_subpackage, ['library.base', 'library.stats', 'library.utils', 'library.fastr', 'builtins', 'functions', 'parser', 'S4']))

def _package_unit_tests():
    return ','.join(map(_test_subpackage, ['rffi', 'rpackages']))

def _nodes_unit_tests():
    return 'com.oracle.truffle.r.nodes.test'

def _apps_unit_tests():
    return _test_subpackage('apps')

def _gate_noapps_unit_tests():
    return ','.join([_simple_unit_tests(), _nodes_unit_tests(), _package_unit_tests()])

def _gate_unit_tests():
    return ','.join([_gate_noapps_unit_tests(), _apps_unit_tests()])

def _all_unit_tests():
    return _gate_unit_tests()

def testgen(args):
    '''generate the expected output for unit tests, and All/Failing test classes'''
    parser = ArgumentParser(prog='r testgen')
    parser.add_argument('--tests', action='store', default=_all_unit_tests(), help='pattern to match test classes')
    args = parser.parse_args(args)
    # check we are in the home directory
    if os.getcwd() != _fastr_suite.dir:
        mx.abort('must run rtestgen from FastR home directory')

    def need_version_check():
        vardef = os.environ.has_key('FASTR_TESTGEN_GNUR')
        varval = os.environ['FASTR_TESTGEN_GNUR'] if vardef else None
        version_check = not vardef or varval != 'internal'
        if version_check:
            if vardef and varval != 'internal':
                rpath = join(varval, 'bin', 'R')
            else:
                rpath = 'R'
        else:
            rpath = None
        return version_check, rpath

    version_check, rpath = need_version_check()
    if version_check:
        # check the version of GnuR against FastR
        try:
            fastr_version = subprocess.check_output([mx.get_jdk().java, '-cp', mx.classpath('com.oracle.truffle.r.runtime'), 'com.oracle.truffle.r.runtime.RVersionNumber'])
            gnur_version = subprocess.check_output([rpath, '--version'])
            if not gnur_version.startswith(fastr_version):
                mx.abort('R version is incompatible with FastR, please update to ' + fastr_version)
        except subprocess.CalledProcessError:
            mx.abort('RVersionNumber.main failed')

    # clean the test project to invoke the test analyzer AP
    testOnly = ['--projects', 'com.oracle.truffle.r.test']
    mx.clean(['--no-dist', ] + testOnly)
    mx.build(testOnly)
    # now just invoke junit with the appropriate options
    mx.log("generating expected output for packages: ")
    for pkg in args.tests.split(','):
        mx.log("    " + str(pkg))
    junit(['--tests', args.tests, '--gen-expected-output', '--gen-expected-quiet'])

def unittest(args):
    print "use 'junit --tests testclasses' or 'junitsimple' to run FastR unit tests"

def rbcheck(args):
    '''check FastR builtins against GnuR'''
    parser = ArgumentParser(prog='mx rbcheck')
    parser.add_argument('--check-internal', action='store_const', const='--check-internal', help='check .Internal functions')
    parser.add_argument('--unknown-to-gnur', action='store_const', const='--unknown-to-gnur', help='list builtins not in GnuR FUNCTAB')
    parser.add_argument('--todo', action='store_const', const='--todo', help='show unimplemented')
    parser.add_argument('--no-eval-args', action='store_const', const='--no-eval-args', help='list functions that do not evaluate their args')
    parser.add_argument('--visibility', action='store_const', const='--visibility', help='list visibility specification')
    parser.add_argument('--printGnuRFunctions', action='store', help='ask GnuR to "print" value of functions')
    parser.add_argument('--packageBase', action='store', help='directory to be recursively scanned for R sources (used to get frequencies for builtins)')
    parser.add_argument('--interactive', action='store_const', const='--interactive', help='interactive querying of the word frequencies')
    args = parser.parse_args(args)

    class_map = mx.project('com.oracle.truffle.r.nodes').find_classes_with_matching_source_line(None, lambda line: "@RBuiltin" in line, True)
    classes = []
    for className, path in class_map.iteritems():
        classNameX = className.split("$")[0] if '$' in className else className

        if not classNameX.endswith('Factory'):
            classes.append([className, path])

    class_map = mx.project('com.oracle.truffle.r.nodes.builtin').find_classes_with_matching_source_line(None, lambda line: "@RBuiltin" in line, True)
    for className, path in class_map.iteritems():
        classNameX = className.split("$")[0] if '$' in className else className

        if not classNameX.endswith('Factory'):
            classes.append([className, path])

    (_, testfile) = tempfile.mkstemp(".classes", "mx")
    os.close(_)
    with open(testfile, 'w') as f:
        for c in classes:
            f.write(c[0] + ',' + c[1][0] + '\n')
    analyzeArgs = []
    if args.check_internal:
        analyzeArgs.append(args.check_internal)
    if args.unknown_to_gnur:
        analyzeArgs.append(args.unknown_to_gnur)
    if args.todo:
        analyzeArgs.append(args.todo)
    if args.no_eval_args:
        analyzeArgs.append(args.no_eval_args)
    if args.visibility:
        analyzeArgs.append(args.visibility)
    if args.interactive:
        analyzeArgs.append(args.interactive)
    if args.printGnuRFunctions:
        analyzeArgs.append('--printGnuRFunctions')
        analyzeArgs.append(args.printGnuRFunctions)
    if args.packageBase:
        analyzeArgs.append('--packageBase')
        analyzeArgs.append(args.packageBase)
    analyzeArgs.append(testfile)
    cp = mx.classpath('com.oracle.truffle.r.test')
    mx.run_java(['-cp', cp, 'com.oracle.truffle.r.test.tools.AnalyzeRBuiltin'] + analyzeArgs)

def rcmplib(args):
    '''compare FastR library R sources against GnuR'''
    parser = ArgumentParser(prog='mx rcmplib')
    parser.add_argument('--gnurhome', action='store', help='path to GnuR sources', required=True)
    parser.add_argument('--package', action='store', help='package to check', default="base")
    parser.add_argument('--paths', action='store_true', help='print full paths of files that differ')
    parser.add_argument('--diffapp', action='store', help='diff application', default="diff")
    args = parser.parse_args(args)
    cmpArgs = []
    cmpArgs.append("--gnurhome")
    cmpArgs.append(args.gnurhome)
    cmpArgs.append("--package")
    cmpArgs.append(args.package)
    if args.paths:
        cmpArgs.append("--paths")
        cmpArgs.append("--diffapp")
        cmpArgs.append(args.diffapp)

    cp = mx.classpath([pcp.name for pcp in mx.projects_opt_limit_to_suites()])
    mx.run_java(['-cp', cp, 'com.oracle.truffle.r.test.tools.cmpr.CompareLibR'] + cmpArgs)

def _cran_test_project():
    return mx.project('com.oracle.truffle.r.test.cran').dir

<<<<<<< HEAD
def installpkgs(args, out=None, err=None):
=======
def installpkgs(args):
    _installpkgs(args)

def _installpkgs(args, out=None, err=None):
>>>>>>> 7c1ae81e
    cran_test = _cran_test_project()
    script = join(cran_test, 'r', 'install.cran.packages.R')
    return rscript([script] + args, out=out, err=err)

<<<<<<< HEAD
def bm_suite():
    return mx.suite('r-benchmarks', fatalIfMissing=False)

# convenience to force RInternal
def benchmark(args):
    if bm_suite():
        return mx_benchmark.benchmark(['RInternal'] + args)
    else:
        mx.abort("no benchmarks available")

def _fastr_rhome_dict(vmArgs=None, jdk=None):
    return {'name': 'FastR', 'suite_name': 'fastr', 'vmArgs': vmArgs, 'jdk': jdk}

class FastRBenchmarkSuite(BenchmarkSuite):
    """
    This class is registered with mx_benchmark.
    """

    def name(self):
        return "RInternal"

    def group(self):
        return "fastr"

    def vmArgs(self, bmSuiteArgs):
        return self.vm_args

    def runArgs(self, bmSuiteArgs):
        return self.args

    def run(self, benchmarks, bmSuiteArgs):
        if bm_suite():
            self.args = []
            self.vm_args = []
            self.jdk = None

            self.vm_args.append('-Xmx6g')
            # This turns off all visibility support
            self.vm_args.append('-DR:+IgnoreVisibility')
            # Evidently these options are specific to Graal but do_run_r filters inappropriate options
            # if we are running under a different VM
            self.vm_args.append('-Dgraal.TruffleCompilationExceptionsAreFatal=true')
            self.vm_args.append('-Dgraal.TraceTruffleCompilation=true')
            self.vm_args += ['-da', '-dsa']

            i = 0
            while i < len(bmSuiteArgs):
                arg = bmSuiteArgs[i]
                if arg == '--J':
                    argslist = mx.split_j_args([self.getVmArgValue(arg, bmSuiteArgs, i)])
                    self.vm_args += argslist
                    i = i + 1
                elif arg == '--jdk':
                    self.jdk = self.getVmArgValue(arg, bmSuiteArgs, i)
                    i = i + 1
                else:
                    self.args.append(arg)
                i = i + 1
            return mx.command_function('rbench')(self.args, _fastr_rhome_dict(self.vm_args, self.jdk))
        else:
            mx.abort("no benchmarks available")

    def getVmArgValue(self, key, args, i):
        if i < len(args) - 1:
            return args[i + 1]
        else:
            mx.abort('value expected after ' + key)


mx_benchmark.add_bm_suite(FastRBenchmarkSuite())

=======
>>>>>>> 7c1ae81e
_commands = {
    'r' : [rshell, '[options]'],
    'R' : [rshell, '[options]'],
    'rscript' : [rscript, '[options]'],
    'Rscript' : [rscript, '[options]'],
    'rtestgen' : [testgen, ''],
    'originalgate' : [original_gate, '[options]'],
    'build' : [build, ''],
    'gate' : [gate, ''],
    'junit' : [junit, ['options']],
    'junitsimple' : [junit_simple, ['options']],
    'junitdefault' : [junit_default, ['options']],
    'junitgate' : [junit_gate, ['options']],
    'junitnoapps' : [junit_noapps, ['options']],
    'unittest' : [unittest, ['options']],
    'rbcheck' : [rbcheck, ['options']],
    'rcmplib' : [rcmplib, ['options']],
    'pkgtest' : [mx_fastr_pkgs.pkgtest, ['options']],
    'rrepl' : [rrepl, '[options]'],
    'installpkgs' : [installpkgs, '[options]'],
    'installcran' : [installpkgs, '[options]'],
    }

mx.update_commands(_fastr_suite, _commands)<|MERGE_RESOLUTION|>--- conflicted
+++ resolved
@@ -25,15 +25,8 @@
 from argparse import ArgumentParser
 import mx
 import mx_gate
-<<<<<<< HEAD
 import mx_fastr_pkgs
-import mx_benchmark
-from mx_benchmark import BenchmarkSuite
 import os
-=======
-import mx_fastr_pkgtest
-import shutil, os
->>>>>>> 7c1ae81e
 
 '''
 This is the launchpad for all the functions available for building/running/testing/analyzing
@@ -590,92 +583,14 @@
 def _cran_test_project():
     return mx.project('com.oracle.truffle.r.test.cran').dir
 
-<<<<<<< HEAD
 def installpkgs(args, out=None, err=None):
-=======
-def installpkgs(args):
-    _installpkgs(args)
-
-def _installpkgs(args, out=None, err=None):
->>>>>>> 7c1ae81e
     cran_test = _cran_test_project()
     script = join(cran_test, 'r', 'install.cran.packages.R')
     return rscript([script] + args, out=out, err=err)
 
-<<<<<<< HEAD
 def bm_suite():
     return mx.suite('r-benchmarks', fatalIfMissing=False)
 
-# convenience to force RInternal
-def benchmark(args):
-    if bm_suite():
-        return mx_benchmark.benchmark(['RInternal'] + args)
-    else:
-        mx.abort("no benchmarks available")
-
-def _fastr_rhome_dict(vmArgs=None, jdk=None):
-    return {'name': 'FastR', 'suite_name': 'fastr', 'vmArgs': vmArgs, 'jdk': jdk}
-
-class FastRBenchmarkSuite(BenchmarkSuite):
-    """
-    This class is registered with mx_benchmark.
-    """
-
-    def name(self):
-        return "RInternal"
-
-    def group(self):
-        return "fastr"
-
-    def vmArgs(self, bmSuiteArgs):
-        return self.vm_args
-
-    def runArgs(self, bmSuiteArgs):
-        return self.args
-
-    def run(self, benchmarks, bmSuiteArgs):
-        if bm_suite():
-            self.args = []
-            self.vm_args = []
-            self.jdk = None
-
-            self.vm_args.append('-Xmx6g')
-            # This turns off all visibility support
-            self.vm_args.append('-DR:+IgnoreVisibility')
-            # Evidently these options are specific to Graal but do_run_r filters inappropriate options
-            # if we are running under a different VM
-            self.vm_args.append('-Dgraal.TruffleCompilationExceptionsAreFatal=true')
-            self.vm_args.append('-Dgraal.TraceTruffleCompilation=true')
-            self.vm_args += ['-da', '-dsa']
-
-            i = 0
-            while i < len(bmSuiteArgs):
-                arg = bmSuiteArgs[i]
-                if arg == '--J':
-                    argslist = mx.split_j_args([self.getVmArgValue(arg, bmSuiteArgs, i)])
-                    self.vm_args += argslist
-                    i = i + 1
-                elif arg == '--jdk':
-                    self.jdk = self.getVmArgValue(arg, bmSuiteArgs, i)
-                    i = i + 1
-                else:
-                    self.args.append(arg)
-                i = i + 1
-            return mx.command_function('rbench')(self.args, _fastr_rhome_dict(self.vm_args, self.jdk))
-        else:
-            mx.abort("no benchmarks available")
-
-    def getVmArgValue(self, key, args, i):
-        if i < len(args) - 1:
-            return args[i + 1]
-        else:
-            mx.abort('value expected after ' + key)
-
-
-mx_benchmark.add_bm_suite(FastRBenchmarkSuite())
-
-=======
->>>>>>> 7c1ae81e
 _commands = {
     'r' : [rshell, '[options]'],
     'R' : [rshell, '[options]'],
