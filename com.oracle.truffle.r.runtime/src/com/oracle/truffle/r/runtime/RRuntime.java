/*
 * This material is distributed under the GNU General Public License
 * Version 2. You may review the terms of this license at
 * http://www.gnu.org/licenses/gpl-2.0.html
 *
 * Copyright (c) 1995-2012, The R Core Team
 * Copyright (c) 2003, The R Foundation
 * Copyright (c) 2013, 2014, Oracle and/or its affiliates
 *
 * All rights reserved.
 */
package com.oracle.truffle.r.runtime;

import java.text.*;
import java.util.*;

import com.oracle.truffle.api.CompilerDirectives.TruffleBoundary;
import com.oracle.truffle.api.*;
import com.oracle.truffle.api.frame.*;
import com.oracle.truffle.api.source.*;
import com.oracle.truffle.r.runtime.data.*;

import edu.umd.cs.findbugs.annotations.*;

public class RRuntime {

    //@formatter:off
    // Parts of the welcome message originate from GNU R.
    public static final String WELCOME_MESSAGE =
        "FastR version " + RVersionNumber.FULL + "\n" +
        "Copyright (c) 2013-4, Oracle and/or its affiliates\n" +
        "Copyright (c) 1995-2012, The R Core Team\n" +
        "Copyright (c) 2003 The R Foundation\n" +
        "Copyright (c) 2012-4 Purdue University\n" +
        "Copyright (c) 1997-2002, Makoto Matsumoto and Takuji Nishimura\n" +
        "All rights reserved.\n" +
        "\n" +
        "FastR is free software and comes with ABSOLUTELY NO WARRANTY.\n" +
        "You are welcome to redistribute it under certain conditions.\n" +
        "Type 'license()' or 'licence()' for distribution details.\n" +
        "\n" +
        "R is a collaborative project with many contributors.\n" +
        "Type 'contributors()' for more information.\n" +
        "\n" +
        "Type 'q()' to quit R.";

    public static final String LICENSE =
        "This software is distributed under the terms of the GNU General Public License\n" +
        "Version 2, June 1991. The terms of the license are in a file called COPYING\n" +
        "which you should have received with this software. A copy of the license can be\n" +
        "found at http://www.gnu.org/licenses/gpl-2.0.html.\n" +
        "\n" +
        "'Share and Enjoy.'";
    //@formatter:on

    public static final String STRING_NA = new String("NA");
    public static final String STRING_NaN = new String("NaN");
    public static final String STRING_TRUE = new String("TRUE");
    public static final String STRING_FALSE = new String("FALSE");
    public static final int INT_NA = Integer.MIN_VALUE;
    public static final int INT_MIN_VALUE = Integer.MIN_VALUE + 1;
    public static final int INT_MAX_VALUE = Integer.MAX_VALUE;

    // R's NA is a special instance of IEEE's NaN
    public static final long NA_LONGBITS = 0x7ff00000000007a2L;
    public static final double DOUBLE_NA = Double.longBitsToDouble(NA_LONGBITS);
    public static final double EPSILON = Math.pow(2.0, -52.0);

    public static final double COMPLEX_NA_REAL_PART = DOUBLE_NA;
    public static final double COMPLEX_NA_IMAGINARY_PART = 0.0;

    public static final byte LOGICAL_TRUE = 1;
    public static final byte LOGICAL_FALSE = 0;
    public static final byte LOGICAL_NA = -1;

    public static final String CLASS_SYMBOL = new String("name");
    public static final String CLASS_LANGUAGE = new String("call");
    public static final String CLASS_EXPRESSION = new String("expression");

    public static final String[] STRING_ARRAY_SENTINEL = new String[0];
    public static final String DEFAULT = "default";

    public static final String NAMES_ATTR_KEY = new String("names");
    public static final String NAMES_ATTR_EMPTY_VALUE = "";

    public static final String LEVELS_ATTR_KEY = new String("levels");
    public static final String LEVELS_ATTR_EMPTY_VALUE = "";

    public static final String NA_HEADER = "<NA>";

    public static final String DIM_ATTR_KEY = new String("dim");
    public static final String DIMNAMES_ATTR_KEY = "dimnames";
    public static final String DIMNAMES_LIST_ELEMENT_NAME_PREFIX = "$dimnames";

    public static final String CLASS_ATTR_KEY = "class";
    public static final String PREVIOUS_ATTR_KEY = "previous";
    public static final String ROWNAMES_ATTR_KEY = "row.names";

    public static final String[] CLASS_INTEGER = new String[]{"integer", "numeric"};
    public static final String[] CLASS_DOUBLE = new String[]{"double", "numeric"};

    public static final String WHICH = "which";

    public static final String WHAT = "what";

    public static final int LEN_METHOD_NAME = 512;

    public static final String RDotGeneric = ".Generic";

    public static final String RDotMethod = ".Method";

    public static final String RDotClass = ".Class";

    public static final String RDotGenericCallEnv = ".GenericCallEnv";

    public static final String RDotGenericDefEnv = ".GenericDefEnv";

    public static final String RDOT = ".";

    public static final String USE_METHOD = "UseMethod";

    public static final String NEXT_METHOD = "NextMethod";

    public static final String SYSTEM_DATE_FORMAT = "EEE MMM dd HH:mm:ss yyyy";

    public static final String DROP_DIM_ARG_NAME = "drop";

    public static final String NULL = "NULL";

    /**
     * Create an {@link VirtualFrame} for a non-function environment, e.g., a package frame or the
     * global environment.
     */
    public static VirtualFrame createNonFunctionFrame() {
        return Truffle.getRuntime().createVirtualFrame(RArguments.createUnitialized(), new FrameDescriptor());
    }

    /**
     * Create a {@link VirtualFrame} for {@link RFunction} {@code function}.
     */
    public static VirtualFrame createFunctionFrame(RFunction function, SourceSection callSrc, int depth) {
        return Truffle.getRuntime().createVirtualFrame(RArguments.create(function, callSrc, depth), new FrameDescriptor());
    }

    public static RComplex createComplexNA() {
        return RDataFactory.createComplex(COMPLEX_NA_REAL_PART, COMPLEX_NA_IMAGINARY_PART);
    }

    public static boolean isNAorNaN(double d) {
        return isNA(d) || Double.isNaN(d);
    }

    @TruffleBoundary
    public static String classToString(Class<?> c, boolean numeric) {
        if (c == RLogical.class) {
            return RType.Logical.getName();
        } else if (c == RInt.class) {
            return RType.Integer.getName();
        } else if (c == RDouble.class) {
            return numeric ? RType.Numeric.getName() : RType.Double.getName();
        } else if (c == RComplex.class) {
            return RType.Complex.getName();
        } else if (c == RRaw.class) {
            return RType.Raw.getName();
        } else if (c == RString.class) {
            return RType.Character.getName();
        } else {
            throw new RuntimeException("internal error, unknown class: " + c);
        }
    }

    @TruffleBoundary
    public static String classToString(Class<?> c) {
        return classToString(c, true);
    }

    @TruffleBoundary
    public static String classToStringCap(Class<?> c) {
        if (c == RLogical.class) {
            return "Logical";
        } else if (c == RInt.class) {
            return "Integer";
        } else if (c == RDouble.class) {
            return "Numeric";
        } else if (c == RComplex.class) {
            return "Complex";
        } else if (c == RRaw.class) {
            return "Raw";
        } else if (c == RString.class) {
            return "Character";
        } else {
            throw new RuntimeException("internal error, unknown class: " + c);
        }
    }

    public static boolean isFinite(double d) {
        return !isNAorNaN(d) && !Double.isInfinite(d);
    }

    public static boolean doubleIsInt(double d) {
        long longValue = (long) d;
        return longValue == d && ((int) longValue & 0xffffffff) == longValue;
    }

    public static byte asLogical(boolean b) {
        return b ? LOGICAL_TRUE : LOGICAL_FALSE;
    }

    public static boolean fromLogical(byte b) {
        return b == LOGICAL_TRUE;
    }

    // conversions from logical

    public static int logical2intNoCheck(byte value) {
        return value;
    }

    public static int logical2int(byte value) {
        return isNA(value) ? INT_NA : logical2intNoCheck(value);
    }

    public static double logical2doubleNoCheck(byte value) {
        return value;
    }

    public static double logical2double(byte value) {
        return isNA(value) ? DOUBLE_NA : logical2doubleNoCheck(value);
    }

    public static RComplex logical2complexNoCheck(byte value) {
        return RDataFactory.createComplex(value, 0);
    }

    public static RComplex logical2complex(byte value) {
        return isNA(value) ? createComplexNA() : logical2complexNoCheck(value);
    }

    public static String logicalToStringNoCheck(byte operand) {
        assert operand == LOGICAL_TRUE || operand == LOGICAL_FALSE;
        return operand == LOGICAL_TRUE ? STRING_TRUE : STRING_FALSE;
    }

    public static String logicalToString(byte operand) {
        return isNA(operand) ? STRING_NA : logicalToStringNoCheck(operand);
    }

    // conversions from raw

    public static byte raw2logical(RRaw value) {
        return value.getValue() == 0 ? LOGICAL_FALSE : LOGICAL_TRUE;
    }

    public static int raw2int(RRaw value) {
        return value.getValue() & 0xFF;
    }

    public static double raw2double(RRaw value) {
        return int2double(value.getValue() & 0xFF);
    }

    public static RComplex raw2complex(RRaw r) {
        return int2complex(raw2int(r));
    }

    @TruffleBoundary
    public static String rawToString(RRaw operand) {
        return intToString(raw2int(operand), false);
    }

    // conversions from string

<<<<<<< HEAD
    @TruffleBoundary
    public static int string2intNoCheck(String s) {
=======
    @SlowPath
    public static int string2intNoCheck(String s, boolean exceptionOnFail) {
>>>>>>> 4352ed90
        // FIXME use R rules
        try {
            return Integer.decode(s);  // decode supports hex constants
        } catch (NumberFormatException e) {
            if (exceptionOnFail) {
                throw e;
            } else {
                RContext.getInstance().getAssumptions().naIntroduced.invalidate();
            }
        }
        return INT_NA;
    }

<<<<<<< HEAD
    @TruffleBoundary
=======
    @SlowPath
    public static int string2intNoCheck(String s) {
        return string2intNoCheck(s, false);
    }

    @SlowPath
>>>>>>> 4352ed90
    public static int string2int(String s) {
        return isNA(s) ? INT_NA : string2intNoCheck(s);
    }

<<<<<<< HEAD
    @TruffleBoundary
    public static double string2doubleNoCheck(String v) {
=======
    @SlowPath
    public static double string2doubleNoCheck(String v, boolean exceptionOnFail) {
>>>>>>> 4352ed90
        // FIXME use R rules
        if ("Inf".equals(v)) {
            return Double.POSITIVE_INFINITY;
        } else if ("NaN".equals(v)) {
            return Double.NaN;
        }
        try {
            return Double.parseDouble(v);
        } catch (NumberFormatException e) {
            if (v.startsWith("0x")) {
                try {
                    return int2double(Integer.decode(v));
                } catch (NumberFormatException ein) {
                }
            }
            if (exceptionOnFail) {
                throw e;
            } else {
                RContext.getInstance().getAssumptions().naIntroduced.invalidate();
            }
        }
        return DOUBLE_NA;
    }

<<<<<<< HEAD
    @TruffleBoundary
=======
    @SlowPath
    public static double string2doubleNoCheck(String v) {
        return string2doubleNoCheck(v, false);
    }

    @SlowPath
>>>>>>> 4352ed90
    public static double string2double(String v) {
        if (isNA(v)) {
            return DOUBLE_NA;
        } else {
            return string2doubleNoCheck(v);
        }
    }

    public static byte string2logicalNoCheck(String s, boolean exceptionOnFail) {
        switch (s) {
            case "TRUE":
            case "T":
            case "True":
            case "true":
                return LOGICAL_TRUE;
            case "FALSE":
            case "F":
            case "False":
            case "false":
                return LOGICAL_FALSE;
            default:
                if (exceptionOnFail) {
                    throw new NumberFormatException();
                } else {
                    RContext.getInstance().getAssumptions().naIntroduced.invalidate();
                }
                return LOGICAL_NA;
        }
    }

    public static byte string2logicalNoCheck(String s) {
        return string2logicalNoCheck(s, false);
    }

    public static byte string2logical(String s) {
        return isNA(s) ? LOGICAL_NA : string2logicalNoCheck(s);
    }

    @TruffleBoundary
    public static RComplex string2complexNoCheck(String v) {
        double doubleValue = string2doubleNoCheck(v);
        if (!RRuntime.isNA(doubleValue)) {
            return RDataFactory.createComplex(doubleValue, 0.0);
        } else {
            try {
                int startIdx = 0;
                char firstChar = v.charAt(0);
                boolean negativeReal = firstChar == '-';
                if (firstChar == '+' || negativeReal) {
                    startIdx++;
                }

                int plusIdx = v.indexOf("+", startIdx);
                int minusIdx = v.indexOf("-", startIdx);
                int iIdx = v.indexOf("i", startIdx);
                int signIdx = getSignIdx(plusIdx, minusIdx);
                boolean negativeImaginary = minusIdx > 0;

                double realPart = Double.parseDouble(v.substring(startIdx, signIdx));
                double imaginaryPart = Double.parseDouble(v.substring(signIdx + 1, iIdx));

                return RDataFactory.createComplex(realPart * (negativeReal ? -1 : 1), imaginaryPart * (negativeImaginary ? -1 : 1));
            } catch (NumberFormatException ex) {
                return createComplexNA();
            }
        }
    }

    @TruffleBoundary
    public static RComplex string2complex(String v) {
        return isNA(v) ? createComplexNA() : string2complexNoCheck(v);
    }

    @TruffleBoundary
    public static RRaw string2raw(String v) {
        if (v.length() == 2 && (Utils.isIsoLatinDigit(v.charAt(0)) || Utils.isRomanLetter(v.charAt(0))) && (Utils.isIsoLatinDigit(v.charAt(1)) || Utils.isRomanLetter(v.charAt(1)))) {
            return RDataFactory.createRaw(Byte.parseByte(v, 16));
        } else {
            return RDataFactory.createRaw((byte) 0);
        }
    }

    // conversions from int

    public static double int2doubleNoCheck(int i) {
        return i;
    }

    public static double int2double(int i) {
        return isNA(i) ? DOUBLE_NA : int2doubleNoCheck(i);
    }

    public static byte int2logicalNoCheck(int i) {
        return i == 0 ? LOGICAL_FALSE : LOGICAL_TRUE;
    }

    public static byte int2logical(int i) {
        return isNA(i) ? LOGICAL_NA : int2logicalNoCheck(i);
    }

    public static RComplex int2complexNoCheck(int i) {
        return RDataFactory.createComplex(i, 0);
    }

    public static RComplex int2complex(int i) {
        return isNA(i) ? createComplexNA() : int2complexNoCheck(i);
    }

    @TruffleBoundary
    public static String intToStringNoCheck(int operand, boolean appendL) {
        return String.valueOf(operand) + (appendL ? "L" : "");
    }

    public static String intToString(int operand, boolean appendL) {
        return isNA(operand) ? STRING_NA : intToStringNoCheck(operand, appendL);
    }

    public static int int2rawIntValue(int i) {
        return isNA(i) ? 0 : i & 0xFF;
    }

    public static RRaw int2raw(int i) {
        return RDataFactory.createRaw((byte) int2rawIntValue(i));
    }

    // conversions from double

    public static int double2intNoCheck(double d) {
        return (int) d;
    }

    public static int double2int(double d) {
        return isNA(d) ? INT_NA : double2intNoCheck(d);
    }

    public static byte double2logicalNoCheck(double d) {
        return d == 0.0 ? LOGICAL_FALSE : LOGICAL_TRUE;
    }

    public static byte double2logical(double d) {
        return isNA(d) ? LOGICAL_NA : double2logicalNoCheck(d);
    }

    public static RComplex double2complexNoCheck(double d) {
        return RDataFactory.createComplex(d, 0);
    }

    public static RComplex double2complex(double d) {
        return isNAorNaN(d) ? createComplexNA() : double2complexNoCheck(d);
    }

    @TruffleBoundary
    public static String doubleToString(double operand, int digitsBehindDot) {
        return isNA(operand) ? STRING_NA : doubleToStringNoCheck(operand, digitsBehindDot);
    }

    @TruffleBoundary
    public static String doubleToStringNoCheck(double operand, int digitsBehindDot) {
        if (doubleIsInt(operand)) {
            return String.valueOf((int) operand);
        }
        if (operand == Double.POSITIVE_INFINITY) {
            return "Inf";
        }
        if (operand == Double.NEGATIVE_INFINITY) {
            return "-Inf";
        }
        if (Double.isNaN(operand)) {
            return STRING_NaN;
        }

        /*
         * DecimalFormat format = new DecimalFormat(); format.setMaximumIntegerDigits(12);
         * format.setMaximumFractionDigits(12); format.setGroupingUsed(false); return
         * format.format(operand);
         */
        if (operand < 1000000000000L && ((long) operand) == operand) {
            return Long.toString((long) operand);
        }
        if (operand > 1000000000000L) {
            return String.format((Locale) null, "%.6e", operand);
        }
        if (digitsBehindDot == -1) {
            return Double.toString(operand);
        } else {
            StringBuilder sb = new StringBuilder("#.");
            for (int i = 0; i < digitsBehindDot; i++) {
                sb.append('#');
            }
            DecimalFormat df = new DecimalFormat(sb.toString());
            return df.format(operand);
        }
    }

    public static String doubleToStringNoCheck(double operand) {
        return doubleToStringNoCheck(operand, -1);
    }

    public static String doubleToString(double operand) {
        return isNA(operand) ? STRING_NA : doubleToStringNoCheck(operand);
    }

    public static int double2rawIntValue(double operand) {
        return isNA(operand) ? 0 : ((int) operand) & 0xFF;
    }

    public static RRaw double2raw(double operand) {
        return RDataFactory.createRaw((byte) double2rawIntValue(operand));
    }

    // conversions from complex

    public static byte complex2logicalNoCheck(RComplex c) {
        return c.getRealPart() == 0.0 && c.getImaginaryPart() == 0.0 ? LOGICAL_FALSE : LOGICAL_TRUE;
    }

    public static byte complex2logical(RComplex c) {
        return isNA(c) ? LOGICAL_NA : complex2logicalNoCheck(c);
    }

    public static int complex2intNoCheck(RComplex c) {
        return double2intNoCheck(c.getRealPart());
    }

    public static int complex2int(RComplex c) {
        return isNA(c) ? LOGICAL_NA : complex2intNoCheck(c);
    }

    public static double complex2doubleNoCheck(RComplex c) {
        return double2intNoCheck(c.getRealPart());
    }

    public static double complex2double(RComplex c) {
        return isNA(c) ? LOGICAL_NA : complex2doubleNoCheck(c);
    }

    @TruffleBoundary
    public static String complexToStringNoCheck(RComplex operand) {
        return doubleToString(operand.getRealPart()) + "+" + doubleToString(operand.getImaginaryPart()) + "i";
    }

    @TruffleBoundary
    public static String complexToString(RComplex operand) {
        return isNA(operand) ? STRING_NA : complexToStringNoCheck(operand);
    }

    public static int complex2rawIntValue(RComplex c) {
        return isNA(c) ? 0 : ((int) c.getRealPart() & 0xFF);
    }

    public static RRaw complex2raw(RComplex c) {
        return RDataFactory.createRaw((byte) complex2rawIntValue(c));
    }

    private static int getSignIdx(int plusIdx, int minusIdx) throws NumberFormatException {
        if (plusIdx < 0) {
            if (minusIdx < 0) {
                throw new NumberFormatException();
            }
            return minusIdx;
        } else {
            if (minusIdx < 0) {
                return plusIdx;
            }
            throw new NumberFormatException();
        }
    }

    @TruffleBoundary
    public static String toString(Object object) {
        if (object instanceof Integer) {
            int intValue = (int) object;
            if (isNA(intValue)) {
                return STRING_NA;
            }
            return String.valueOf(intValue);
        } else if (object instanceof Double) {
            double doubleValue = (double) object;
            if (isNA(doubleValue)) {
                return STRING_NA;
            }
            return String.valueOf(doubleValue);
        } else if (object instanceof Byte) {
            byte logicalValue = (byte) object;
            if (isNA(logicalValue)) {
                return STRING_NA;
            }
            return logicalValue == LOGICAL_TRUE ? "TRUE" : "FALSE";
        }

        return object.toString();
    }

    @TruffleBoundary
    public static String toString(StringBuilder sb) {
        return sb.toString();
    }

    @SuppressFBWarnings(value = "ES_COMPARING_PARAMETER_STRING_WITH_EQ", justification = "string NA is intended to be treated as an identity")
    public static boolean isNA(String value) {
        return value == STRING_NA;
    }

    @SuppressFBWarnings(value = "ES_COMPARING_PARAMETER_STRING_WITH_EQ", justification = "string NaN is intended to be treated as an identity")
    public static boolean isNaN(String value) {
        return value == STRING_NaN;
    }

    public static boolean isNA(byte value) {
        return value == LOGICAL_NA;
    }

    public static boolean isNA(int value) {
        return value == INT_NA;
    }

    public static boolean isNA(double value) {
        return Double.doubleToRawLongBits(value) == NA_LONGBITS;
    }

    public static boolean isNA(RComplex value) {
        return isNA(value.getRealPart());
    }

    public static boolean isComplete(String value) {
        return !isNA(value);
    }

    public static boolean isComplete(byte value) {
        return !isNA(value);
    }

    public static boolean isComplete(int value) {
        return !isNA(value);
    }

    public static boolean isComplete(double value) {
        return !isNA(value);
    }

    public static boolean isComplete(RComplex value) {
        return !isNA(value);
    }

    @TruffleBoundary
    public static String quoteString(String value) {
        return isNA(value) ? STRING_NA : "\"" + value + "\"";
    }

    public static FrameSlotKind getSlotKind(Object value) {
        if (value == null) {
            return FrameSlotKind.Illegal;
        }
        if (value instanceof Byte) {
            return FrameSlotKind.Byte;
        } else if (value instanceof Integer) {
            return FrameSlotKind.Int;
        } else if (value instanceof Double) {
            return FrameSlotKind.Double;
        } else {
            return FrameSlotKind.Object;
        }
    }

}<|MERGE_RESOLUTION|>--- conflicted
+++ resolved
@@ -270,13 +270,8 @@
 
     // conversions from string
 
-<<<<<<< HEAD
-    @TruffleBoundary
-    public static int string2intNoCheck(String s) {
-=======
-    @SlowPath
+    @TruffleBoundary
     public static int string2intNoCheck(String s, boolean exceptionOnFail) {
->>>>>>> 4352ed90
         // FIXME use R rules
         try {
             return Integer.decode(s);  // decode supports hex constants
@@ -290,27 +285,18 @@
         return INT_NA;
     }
 
-<<<<<<< HEAD
-    @TruffleBoundary
-=======
-    @SlowPath
+    @TruffleBoundary
     public static int string2intNoCheck(String s) {
         return string2intNoCheck(s, false);
     }
 
-    @SlowPath
->>>>>>> 4352ed90
+    @TruffleBoundary
     public static int string2int(String s) {
         return isNA(s) ? INT_NA : string2intNoCheck(s);
     }
 
-<<<<<<< HEAD
-    @TruffleBoundary
-    public static double string2doubleNoCheck(String v) {
-=======
-    @SlowPath
+    @TruffleBoundary
     public static double string2doubleNoCheck(String v, boolean exceptionOnFail) {
->>>>>>> 4352ed90
         // FIXME use R rules
         if ("Inf".equals(v)) {
             return Double.POSITIVE_INFINITY;
@@ -335,16 +321,12 @@
         return DOUBLE_NA;
     }
 
-<<<<<<< HEAD
-    @TruffleBoundary
-=======
-    @SlowPath
+    @TruffleBoundary
     public static double string2doubleNoCheck(String v) {
         return string2doubleNoCheck(v, false);
     }
 
-    @SlowPath
->>>>>>> 4352ed90
+    @TruffleBoundary
     public static double string2double(String v) {
         if (isNA(v)) {
             return DOUBLE_NA;
