/*
 * This material is distributed under the GNU General Public License
 * Version 2. You may review the terms of this license at
 * http://www.gnu.org/licenses/gpl-2.0.html
 *
 * Copyright (c) 1995-2012, The R Core Team
 * Copyright (c) 2003, The R Foundation
 * Copyright (c) 2013, 2014, Oracle and/or its affiliates
 *
 * All rights reserved.
 */
package com.oracle.truffle.r.runtime;

import java.text.*;
import java.util.*;

import com.oracle.truffle.api.CompilerDirectives.SlowPath;
import com.oracle.truffle.api.*;
import com.oracle.truffle.api.frame.*;
import com.oracle.truffle.r.runtime.data.*;

import edu.umd.cs.findbugs.annotations.*;

public class RRuntime {

    //@formatter:off
    // Parts of the welcome message originate from GNU R.
    public static final String WELCOME_MESSAGE =
        "FastR version " + RVersionNumber.FULL + "\n" +
        "Copyright (c) 2013-4, Oracle and/or its affiliates\n" +
        "Copyright (c) 1995-2012, The R Core Team\n" +
        "Copyright (c) 2003 The R Foundation\n" +
        "Copyright (c) 2012-4 Purdue University\n" +
        "Copyright (c) 1997-2002, Makoto Matsumoto and Takuji Nishimura\n" +
        "All rights reserved.\n" +
        "\n" +
        "FastR is free software and comes with ABSOLUTELY NO WARRANTY.\n" +
        "You are welcome to redistribute it under certain conditions.\n" +
        "Type 'license()' or 'licence()' for distribution details.\n" +
        "\n" +
        "R is a collaborative project with many contributors.\n" +
        "Type 'contributors()' for more information.\n" +
        "\n" +
        "Type 'q()' to quit R.";

    public static final String LICENSE =
        "This software is distributed under the terms of the GNU General Public License\n" +
        "Version 2, June 1991. The terms of the license are in a file called COPYING\n" +
        "which you should have received with this software. A copy of the license can be\n" +
        "found at http://www.gnu.org/licenses/gpl-2.0.html.\n" +
        "\n" +
        "'Share and Enjoy.'";
    //@formatter:on

    public static final String STRING_NA = new String("NA");
    public static final String STRING_NaN = new String("NaN");
    public static final String STRING_TRUE = new String("TRUE");
    public static final String STRING_FALSE = new String("FALSE");
    public static final int INT_NA = Integer.MIN_VALUE;
    public static final int INT_MIN_VALUE = Integer.MIN_VALUE + 1;
    public static final int INT_MAX_VALUE = Integer.MAX_VALUE;

    // R's NA is a special instance of IEEE's NaN
    public static final long NA_LONGBITS = 0x7ff00000000007a2L;
    public static final double DOUBLE_NA = Double.longBitsToDouble(NA_LONGBITS);
    public static final double EPSILON = Math.pow(2.0, -52.0);

    public static final double COMPLEX_NA_REAL_PART = DOUBLE_NA;
    public static final double COMPLEX_NA_IMAGINARY_PART = 0.0;

    public static final byte LOGICAL_TRUE = 1;
    public static final byte LOGICAL_FALSE = 0;
    public static final byte LOGICAL_NA = -1;

    public static final String TYPE_ANY = new String("any");
    public static final String TYPE_NUMERIC = new String("numeric");
    public static final String TYPE_DOUBLE = new String("double");
    public static final String TYPE_INTEGER = new String("integer");
    public static final String TYPE_COMPLEX = new String("complex");
    public static final String TYPE_CHARACTER = new String("character");
    public static final String TYPE_LOGICAL = new String("logical");
    public static final String TYPE_RAW = new String("raw");
    public static final String TYPE_LIST = new String("list");
    public static final String TYPE_FORMULA = new String("formula");
    public static final String TYPE_FUNCTION = new String("function");
    public static final String TYPE_MATRIX = new String("matrix");
    public static final String TYPE_ARRAY = new String("array");
    public static final String TYPE_CLOSURE = new String("closure");
    public static final String TYPE_BUILTIN = new String("builtin");
    public static final String TYPE_SPECIAL = new String("special");
    public static final String TYPE_DATA_FRAME = new String("data.frame");
    public static final String TYPE_FACTOR = new String("factor");
    public static final String TYPE_SYMBOL = new String("symbol");
    public static final String CLASS_SYMBOL = new String("name");
    public static final String TYPE_ENVIRONMENT = new String("environment");
    public static final String TYPE_PAIR_LIST = new String("pairlist");
    public static final String CLASS_LANGUAGE = new String("call");
    // Defunct types
    public static final String REAL = new String("real");
    public static final String SINGLE = new String("single");

    public static final String TYPE_NUMERIC_CAP = new String("Numeric");
    public static final String TYPE_INTEGER_CAP = new String("Integer");
    public static final String TYPE_COMPLEX_CAP = new String("Complex");
    public static final String TYPE_CHARACTER_CAP = new String("Character");
    public static final String TYPE_LOGICAL_CAP = new String("Logical");
    public static final String TYPE_RAW_CAP = new String("Raw");

    public static final String[] STRING_ARRAY_SENTINEL = new String[0];
    public static final String DEFAULT = "default";

    public static final String NAMES_ATTR_KEY = new String("names");
    public static final String NAMES_ATTR_EMPTY_VALUE = "";

    public static final String LEVELS_ATTR_KEY = new String("levels");
    public static final String LEVELS_ATTR_EMPTY_VALUE = "";

    public static final String NA_HEADER = "<NA>";

    public static final String DIM_ATTR_KEY = new String("dim");
    public static final String DIMNAMES_ATTR_KEY = "dimnames";
    public static final String DIMNAMES_LIST_ELEMENT_NAME_PREFIX = "$dimnames";

    public static final String CLASS_ATTR_KEY = "class";
    public static final String PREVIOUS_ATTR_KEY = "previous";
    public static final String ROWNAMES_ATTR_KEY = "row.names";

    public static final String[] CLASS_INTEGER = new String[]{TYPE_INTEGER, TYPE_NUMERIC};
    public static final String[] CLASS_DOUBLE = new String[]{TYPE_DOUBLE, TYPE_NUMERIC};

    public static final String WHICH = "which";

    public static final String WHAT = "what";

    public static final int LEN_METHOD_NAME = 512;

    public static final String RDotGeneric = ".Generic";

    public static final String RDotMethod = ".Method";

    public static final String RDotClass = ".Class";

    public static final String RDotGenericCallEnv = ".GenericCallEnv";

    public static final String RDotGenericDefEnv = ".GenericDefEnv";

    public static final String RDOT = ".";

    public static final String USE_METHOD = "UseMethod";

    public static final String NEXT_METHOD = "NextMethod";

    public static final String SYSTEM_DATE_FORMAT = "EEE MMM dd HH:mm:ss yyyy";

    public static final String DROP_DIM_ARG_NAME = "drop";

    public static final String NULL = "NULL";

    /**
     * Create an {@link VirtualFrame} for a non-function environment, e.g., a package frame or the
     * global environment.
     */
    public static VirtualFrame createNonFunctionFrame() {
        return Truffle.getRuntime().createVirtualFrame(RArguments.createUnitialized(), new FrameDescriptor());
    }

    /**
     * Create a {@link VirtualFrame} for {@link RFunction} {@code function}.
     */
    public static VirtualFrame createFunctionFrame(RFunction function) {
        return Truffle.getRuntime().createVirtualFrame(RArguments.create(function), new FrameDescriptor());
    }

    public static RComplex createComplexNA() {
        return RDataFactory.createComplex(COMPLEX_NA_REAL_PART, COMPLEX_NA_IMAGINARY_PART);
    }

    public static boolean isNAorNaN(double d) {
        return isNA(d) || Double.isNaN(d);
    }

    @SlowPath
    public static String classToString(Class<?> c, boolean numeric) {
        if (c == RLogical.class) {
            return TYPE_LOGICAL;
        } else if (c == RInt.class) {
            return TYPE_INTEGER;
        } else if (c == RDouble.class) {
            return numeric ? TYPE_NUMERIC : TYPE_DOUBLE;
        } else if (c == RComplex.class) {
            return TYPE_COMPLEX;
        } else if (c == RRaw.class) {
            return TYPE_RAW;
        } else if (c == RString.class) {
            return TYPE_CHARACTER;
        } else {
            throw new RuntimeException("internal error, unknown class: " + c);
        }
    }

    @SlowPath
    public static String classToString(Class<?> c) {
        return classToString(c, true);
    }

    @SlowPath
    public static String classToStringCap(Class<?> c) {
        if (c == RLogical.class) {
            return TYPE_LOGICAL_CAP;
        } else if (c == RInt.class) {
            return TYPE_INTEGER_CAP;
        } else if (c == RDouble.class) {
            return TYPE_NUMERIC_CAP;
        } else if (c == RComplex.class) {
            return TYPE_COMPLEX_CAP;
        } else if (c == RRaw.class) {
            return TYPE_RAW_CAP;
        } else if (c == RString.class) {
            return TYPE_CHARACTER_CAP;
        } else {
            throw new RuntimeException("internal error, unknown class: " + c);
        }
    }

    public static boolean isFinite(double d) {
        return !isNAorNaN(d) && !Double.isInfinite(d);
    }

    public static boolean doubleIsInt(double d) {
        long longValue = (long) d;
        return longValue == d && ((int) longValue & 0xffffffff) == longValue;
    }

    public static byte asLogical(boolean b) {
        return b ? LOGICAL_TRUE : LOGICAL_FALSE;
    }

    public static boolean fromLogical(byte b) {
        return b == LOGICAL_TRUE;
    }

    // conversions from logical

    public static int logical2intNoCheck(byte value) {
        return value;
    }

    public static int logical2int(byte value) {
        return isNA(value) ? INT_NA : logical2intNoCheck(value);
    }

    public static double logical2doubleNoCheck(byte value) {
        return value;
    }

    public static double logical2double(byte value) {
        return isNA(value) ? DOUBLE_NA : logical2doubleNoCheck(value);
    }

    public static RComplex logical2complexNoCheck(byte value) {
        return RDataFactory.createComplex(value, 0);
    }

    public static RComplex logical2complex(byte value) {
        return isNA(value) ? createComplexNA() : logical2complexNoCheck(value);
    }

    public static String logicalToStringNoCheck(byte operand) {
        assert operand == LOGICAL_TRUE || operand == LOGICAL_FALSE;
        return operand == LOGICAL_TRUE ? STRING_TRUE : STRING_FALSE;
    }

    public static String logicalToString(byte operand) {
        return isNA(operand) ? STRING_NA : logicalToStringNoCheck(operand);
    }

    // conversions from raw

    public static byte raw2logical(RRaw value) {
        return value.getValue() == 0 ? LOGICAL_FALSE : LOGICAL_TRUE;
    }

    public static int raw2int(RRaw value) {
        return value.getValue() & 0xFF;
    }

    public static double raw2double(RRaw value) {
        return int2double(value.getValue() & 0xFF);
    }

    public static RComplex raw2complex(RRaw r) {
        return int2complex(raw2int(r));
    }

    @SlowPath
    public static String rawToString(RRaw operand) {
        return intToString(raw2int(operand), false);
    }

    // conversions from string

    @SlowPath
    public static int string2intNoCheck(String s) {
        // FIXME use R rules
        try {
            return Integer.decode(s);  // decode supports hex constants
        } catch (NumberFormatException e) {
            RContext.getInstance().getAssumptions().naIntroduced.invalidate();
        }
        return INT_NA;
    }

    @SlowPath
    public static int string2int(String s) {
        return isNA(s) ? INT_NA : string2intNoCheck(s);
    }

    @SlowPath
    public static double string2doubleNoCheck(String v) {
        // FIXME use R rules
        if ("Inf".equals(v)) {
            return Double.POSITIVE_INFINITY;
        } else if ("NaN".equals(v)) {
            return Double.NaN;
        }
        try {
            return Double.parseDouble(v);
        } catch (NumberFormatException e) {
            if (v.startsWith("0x")) {
                try {
                    return int2double(Integer.decode(v));
                } catch (NumberFormatException ein) {
                }
            }
            RContext.getInstance().getAssumptions().naIntroduced.invalidate();
        }
        return DOUBLE_NA;
    }

    @SlowPath
    public static double string2double(String v) {
        if (isNA(v)) {
            return DOUBLE_NA;
        } else {
            return string2doubleNoCheck(v);
        }
    }

    public static byte string2logicalNoCheck(String s) {
<<<<<<< HEAD
        if (s.equals("TRUE") || s.equals("T")) {
            return LOGICAL_TRUE;
        }
        if (s.equals("FALSE") || s.equals("F")) {
            return LOGICAL_FALSE;
        }
        if (s.equals("True") || s.equals("true")) {
            return LOGICAL_TRUE;
        }
        if (s.equals("False") || s.equals("false")) {
            return LOGICAL_FALSE;
        }
        RContext.getInstance().getAssumptions().naIntroduced.invalidate();
        return LOGICAL_NA;
=======
        switch (s) {
            case "TRUE":
            case "T":
            case "True":
            case "true":
                return LOGICAL_TRUE;
            case "FALSE":
            case "F":
            case "False":
            case "false":
                return LOGICAL_FALSE;
            default:
                RContext.getInstance().getAssumptions().naIntroduced.invalidate();
                return LOGICAL_NA;
        }
>>>>>>> 44c5956d
    }

    public static byte string2logical(String s) {
        return isNA(s) ? LOGICAL_NA : string2logicalNoCheck(s);
    }

    @SlowPath
    public static RComplex string2complexNoCheck(String v) {
        double doubleValue = string2doubleNoCheck(v);
        if (!RRuntime.isNA(doubleValue)) {
            return RDataFactory.createComplex(doubleValue, 0.0);
        } else {
            try {
                int startIdx = 0;
                char firstChar = v.charAt(0);
                boolean negativeReal = firstChar == '-';
                if (firstChar == '+' || negativeReal) {
                    startIdx++;
                }

                int plusIdx = v.indexOf("+", startIdx);
                int minusIdx = v.indexOf("-", startIdx);
                int iIdx = v.indexOf("i", startIdx);
                int signIdx = getSignIdx(plusIdx, minusIdx);
                boolean negativeImaginary = minusIdx > 0;

                double realPart = Double.parseDouble(v.substring(startIdx, signIdx));
                double imaginaryPart = Double.parseDouble(v.substring(signIdx + 1, iIdx));

                return RDataFactory.createComplex(realPart * (negativeReal ? -1 : 1), imaginaryPart * (negativeImaginary ? -1 : 1));
            } catch (NumberFormatException ex) {
                return createComplexNA();
            }
        }
    }

    @SlowPath
    public static RComplex string2complex(String v) {
        return isNA(v) ? createComplexNA() : string2complexNoCheck(v);
    }

    // conversions from int

    public static double int2doubleNoCheck(int i) {
        return i;
    }

    public static double int2double(int i) {
        return isNA(i) ? DOUBLE_NA : int2doubleNoCheck(i);
    }

    public static byte int2logicalNoCheck(int i) {
        return i == 0 ? LOGICAL_FALSE : LOGICAL_TRUE;
    }

    public static byte int2logical(int i) {
        return isNA(i) ? LOGICAL_NA : int2logicalNoCheck(i);
    }

    public static RComplex int2complexNoCheck(int i) {
        return RDataFactory.createComplex(i, 0);
    }

    public static RComplex int2complex(int i) {
        return isNA(i) ? createComplexNA() : int2complexNoCheck(i);
    }

    @SlowPath
    public static String intToStringNoCheck(int operand, boolean appendL) {
        return String.valueOf(operand) + (appendL ? "L" : "");
    }

    public static String intToString(int operand, boolean appendL) {
        return isNA(operand) ? STRING_NA : intToStringNoCheck(operand, appendL);
    }

    public static int int2rawIntValue(int i) {
        return isNA(i) ? 0 : i & 0xFF;
    }

    public static RRaw int2raw(int i) {
        return RDataFactory.createRaw((byte) int2rawIntValue(i));
    }

    // conversions from double

    public static int double2intNoCheck(double d) {
        return (int) d;
    }

    public static int double2int(double d) {
        return isNA(d) ? INT_NA : double2intNoCheck(d);
    }

    public static byte double2logicalNoCheck(double d) {
        return d == 0.0 ? LOGICAL_FALSE : LOGICAL_TRUE;
    }

    public static byte double2logical(double d) {
        return isNA(d) ? LOGICAL_NA : double2logicalNoCheck(d);
    }

    public static RComplex double2complexNoCheck(double d) {
        return RDataFactory.createComplex(d, 0);
    }

    public static RComplex double2complex(double d) {
        return isNAorNaN(d) ? createComplexNA() : double2complexNoCheck(d);
    }

    @SlowPath
    public static String doubleToString(double operand, int digitsBehindDot) {
        return isNA(operand) ? STRING_NA : doubleToStringNoCheck(operand, digitsBehindDot);
    }

    @SlowPath
    public static String doubleToStringNoCheck(double operand, int digitsBehindDot) {
        if (doubleIsInt(operand)) {
            return String.valueOf((int) operand);
        }
        if (operand == Double.POSITIVE_INFINITY) {
            return "Inf";
        }
        if (operand == Double.NEGATIVE_INFINITY) {
            return "-Inf";
        }
        if (Double.isNaN(operand)) {
            return STRING_NaN;
        }

        /*
         * DecimalFormat format = new DecimalFormat(); format.setMaximumIntegerDigits(12);
         * format.setMaximumFractionDigits(12); format.setGroupingUsed(false); return
         * format.format(operand);
         */
        if (operand < 1000000000000L && ((long) operand) == operand) {
            return Long.toString((long) operand);
        }
        if (operand > 1000000000000L) {
            return String.format((Locale) null, "%.6e", operand);
        }
        if (digitsBehindDot == -1) {
            return Double.toString(operand);
        } else {
            StringBuilder sb = new StringBuilder("#.");
            for (int i = 0; i < digitsBehindDot; i++) {
                sb.append('#');
            }
            DecimalFormat df = new DecimalFormat(sb.toString());
            return df.format(operand);
        }
    }

    public static String doubleToStringNoCheck(double operand) {
        return doubleToStringNoCheck(operand, -1);
    }

    public static String doubleToString(double operand) {
        return isNA(operand) ? STRING_NA : doubleToStringNoCheck(operand);
    }

    public static int double2rawIntValue(double operand) {
        return isNA(operand) ? 0 : ((int) operand) & 0xFF;
    }

    public static RRaw double2raw(double operand) {
        return RDataFactory.createRaw((byte) double2rawIntValue(operand));
    }

    // conversions from complex

    public static byte complex2logicalNoCheck(RComplex c) {
        return c.getRealPart() == 0.0 && c.getImaginaryPart() == 0.0 ? LOGICAL_FALSE : LOGICAL_TRUE;
    }

    public static byte complex2logical(RComplex c) {
        return isNA(c) ? LOGICAL_NA : complex2logicalNoCheck(c);
    }

    public static int complex2intNoCheck(RComplex c) {
        return double2intNoCheck(c.getRealPart());
    }

    public static int complex2int(RComplex c) {
        return isNA(c) ? LOGICAL_NA : complex2intNoCheck(c);
    }

    public static double complex2doubleNoCheck(RComplex c) {
        return double2intNoCheck(c.getRealPart());
    }

    public static double complex2double(RComplex c) {
        return isNA(c) ? LOGICAL_NA : complex2doubleNoCheck(c);
    }

    @SlowPath
    public static String complexToStringNoCheck(RComplex operand) {
        return doubleToString(operand.getRealPart()) + "+" + doubleToString(operand.getImaginaryPart()) + "i";
    }

    @SlowPath
    public static String complexToString(RComplex operand) {
        return isNA(operand) ? STRING_NA : complexToStringNoCheck(operand);
    }

    public static int complex2rawIntValue(RComplex c) {
        return isNA(c) ? 0 : ((int) c.getRealPart() & 0xFF);
    }

    public static RRaw complex2raw(RComplex c) {
        return RDataFactory.createRaw((byte) complex2rawIntValue(c));
    }

    private static int getSignIdx(int plusIdx, int minusIdx) throws NumberFormatException {
        if (plusIdx < 0) {
            if (minusIdx < 0) {
                throw new NumberFormatException();
            }
            return minusIdx;
        } else {
            if (minusIdx < 0) {
                return plusIdx;
            }
            throw new NumberFormatException();
        }
    }

    @SlowPath
    public static String toString(Object object) {
        if (object instanceof Integer) {
            int intValue = (int) object;
            if (isNA(intValue)) {
                return STRING_NA;
            }
            return String.valueOf(intValue);
        } else if (object instanceof Double) {
            double doubleValue = (double) object;
            if (isNA(doubleValue)) {
                return STRING_NA;
            }
            return String.valueOf(doubleValue);
        } else if (object instanceof Byte) {
            byte logicalValue = (byte) object;
            if (isNA(logicalValue)) {
                return STRING_NA;
            }
            return logicalValue == LOGICAL_TRUE ? "TRUE" : "FALSE";
        }

        return object.toString();
    }

    @SlowPath
    public static String toString(StringBuilder sb) {
        return sb.toString();
    }

    @SuppressFBWarnings(value = "ES_COMPARING_PARAMETER_STRING_WITH_EQ", justification = "string NA is intended to be treated as an identity")
    public static boolean isNA(String value) {
        return value == STRING_NA;
    }

    @SuppressFBWarnings(value = "ES_COMPARING_PARAMETER_STRING_WITH_EQ", justification = "string NaN is intended to be treated as an identity")
    public static boolean isNaN(String value) {
        return value == STRING_NaN;
    }

    public static boolean isNA(byte value) {
        return value == LOGICAL_NA;
    }

    public static boolean isNA(int value) {
        return value == INT_NA;
    }

    public static boolean isNA(double value) {
        return Double.doubleToRawLongBits(value) == NA_LONGBITS;
    }

    public static boolean isNA(RComplex value) {
        return isNA(value.getRealPart());
    }

    public static boolean isComplete(String value) {
        return !isNA(value);
    }

    public static boolean isComplete(byte value) {
        return !isNA(value);
    }

    public static boolean isComplete(int value) {
        return !isNA(value);
    }

    public static boolean isComplete(double value) {
        return !isNA(value);
    }

    public static boolean isComplete(RComplex value) {
        return !isNA(value);
    }

    @SlowPath
    public static String quoteString(String value) {
        return isNA(value) ? STRING_NA : "\"" + value + "\"";
    }

    public static FrameSlotKind getSlotKind(Object value) {
        if (value == null) {
            return FrameSlotKind.Illegal;
        }
        if (value instanceof Byte) {
            return FrameSlotKind.Byte;
        } else if (value instanceof Integer) {
            return FrameSlotKind.Int;
        } else if (value instanceof Double) {
            return FrameSlotKind.Double;
        } else {
            return FrameSlotKind.Object;
        }
    }

}<|MERGE_RESOLUTION|>--- conflicted
+++ resolved
@@ -347,22 +347,6 @@
     }
 
     public static byte string2logicalNoCheck(String s) {
-<<<<<<< HEAD
-        if (s.equals("TRUE") || s.equals("T")) {
-            return LOGICAL_TRUE;
-        }
-        if (s.equals("FALSE") || s.equals("F")) {
-            return LOGICAL_FALSE;
-        }
-        if (s.equals("True") || s.equals("true")) {
-            return LOGICAL_TRUE;
-        }
-        if (s.equals("False") || s.equals("false")) {
-            return LOGICAL_FALSE;
-        }
-        RContext.getInstance().getAssumptions().naIntroduced.invalidate();
-        return LOGICAL_NA;
-=======
         switch (s) {
             case "TRUE":
             case "T":
@@ -378,7 +362,6 @@
                 RContext.getInstance().getAssumptions().naIntroduced.invalidate();
                 return LOGICAL_NA;
         }
->>>>>>> 44c5956d
     }
 
     public static byte string2logical(String s) {
