--- conflicted
+++ resolved
@@ -45,10 +45,6 @@
 import com.oracle.truffle.api.source.Source;
 import com.oracle.truffle.api.vm.PolyglotEngine;
 import com.oracle.truffle.r.runtime.ExitException;
-<<<<<<< HEAD
-import com.oracle.truffle.r.runtime.FastROptions;
-=======
->>>>>>> bd84f9ec
 import com.oracle.truffle.r.runtime.LazyDBCache;
 import com.oracle.truffle.r.runtime.PrimitiveMethodsInfo;
 import com.oracle.truffle.r.runtime.RCmdOptions;
@@ -57,16 +53,12 @@
 import com.oracle.truffle.r.runtime.RError;
 import com.oracle.truffle.r.runtime.RErrorHandling;
 import com.oracle.truffle.r.runtime.RInternalCode.ContextStateImpl;
-import com.oracle.truffle.r.runtime.builtins.RBuiltinDescriptor;
-import com.oracle.truffle.r.runtime.builtins.RBuiltinKind;
-import com.oracle.truffle.r.runtime.builtins.RBuiltinLookup;
 import com.oracle.truffle.r.runtime.RInternalError;
 import com.oracle.truffle.r.runtime.ROptions;
 import com.oracle.truffle.r.runtime.RProfile;
 import com.oracle.truffle.r.runtime.RRuntime;
 import com.oracle.truffle.r.runtime.RRuntimeASTAccess;
 import com.oracle.truffle.r.runtime.RSerialize;
-import com.oracle.truffle.r.runtime.RStartParams;
 import com.oracle.truffle.r.runtime.RSource;
 import com.oracle.truffle.r.runtime.RStartParams;
 import com.oracle.truffle.r.runtime.Utils;
@@ -243,36 +235,11 @@
             PolyglotEngine vm = info.createVM();
             try {
                 setContext(vm.eval(GET_CONTEXT).as(RContext.class));
-<<<<<<< HEAD
-            } catch (Exception e1) {
-                throw new RInternalError(e1, "error while initializing eval thread");
-            }
-            try {
-                try {
-                    PolyglotEngine.Value resultValue = vm.eval(source);
-                    evalResult = createEvalResult(resultValue);
-                } catch (ParseException e) {
-                    e.report(info.getConsoleHandler());
-                    evalResult = createErrorResult(e.getMessage());
-                } catch (IOException e) {
-                    Throwable cause = e.getCause();
-                    if (cause instanceof ExitException) {
-                        // termination, treat this as "success"
-                        ExitException exitException = (ExitException) cause;
-                        evalResult = RDataFactory.createList(new Object[]{exitException.getStatus()});
-                    } else {
-                        // some internal error
-                        RInternalError.reportErrorAndConsoleLog(cause, info.getConsoleHandler(), info.getId());
-                        evalResult = createErrorResult(cause.getClass().getSimpleName());
-                    }
-                }
-=======
             } catch (Throwable t) {
                 throw new RInternalError(t, "error while initializing eval thread");
             }
             try {
                 evalResult = run(vm, info, source);
->>>>>>> bd84f9ec
             } finally {
                 vm.dispose();
                 threads.remove(info.getId());
@@ -380,12 +347,6 @@
      */
     private static boolean embedded;
 
-    /**
-     * Set to {@code true} when in embedded mode to allow other parts of the system to determine
-     * whether embedded mode is in effect, <b>before</b> the initial context is created.
-     */
-    private static boolean embedded;
-
     /*
      * Workarounds to finesse project circularities between runtime/nodes.
      */
@@ -437,16 +398,10 @@
      * could do this more dynamically with a registration process, perhaps driven by an annotation
      * processor, but the set is relatively small, so we just enumerate them here.
      */
-<<<<<<< HEAD
-    public REnvVars stateREnvVars;
-    public RProfile stateRProfile;
-    public ROptions.ContextStateImpl stateROptions;
-=======
     public final REnvVars stateREnvVars;
     public final RProfile stateRProfile;
     public final StdConnections.ContextStateImpl stateStdConnections;
     public final ROptions.ContextStateImpl stateROptions;
->>>>>>> bd84f9ec
     public final REnvironment.ContextStateImpl stateREnvironment;
     public final RErrorHandling.ContextStateImpl stateRErrorHandling;
     public final ConnectionSupport.ContextStateImpl stateRConnection;
@@ -470,13 +425,6 @@
 
     public static void setEmbedded() {
         embedded = true;
-<<<<<<< HEAD
-    }
-
-    public static boolean isEmbedded() {
-        return embedded;
-=======
->>>>>>> bd84f9ec
     }
 
     public static boolean isEmbedded() {
@@ -497,19 +445,12 @@
              * This implies that FastR is being invoked initially from another Truffle language and
              * not via RCommand/RscriptCommand.
              */
-<<<<<<< HEAD
-            this.info = ContextInfo.create(new RStartParams(RCmdOptions.parseArguments(Client.R, new String[0], false), false), ContextKind.SHARE_NOTHING, null,
-                            new DefaultConsoleHandler(env.in(), env.out()));
-=======
             this.info = ContextInfo.create(new RStartParams(RCmdOptions.parseArguments(Client.R, new String[0], false), false), null,
                             ContextKind.SHARE_NOTHING, null, new DefaultConsoleHandler(env.in(), env.out()));
->>>>>>> bd84f9ec
         } else {
             this.info = initialInfo;
         }
         this.initial = isInitial;
-<<<<<<< HEAD
-=======
         this.env = env;
         this.stateREnvVars = REnvVars.newContextState();
         this.stateROptions = ROptions.ContextStateImpl.newContextState(stateREnvVars);
@@ -526,7 +467,6 @@
         this.engine = RContext.getRRuntimeASTAccess().createEngine(this);
         state.add(State.CONSTRUCTED);
     }
->>>>>>> bd84f9ec
 
     /**
      * Performs the real initialization of the context, invoked from
@@ -547,10 +487,6 @@
             }
         }
 
-<<<<<<< HEAD
-        this.env = env;
-=======
->>>>>>> bd84f9ec
         if (info.getConsoleHandler() == null) {
             throw Utils.rSuicide("no console handler set");
         }
@@ -574,21 +510,6 @@
          * parent state.
          */
         attachThread();
-<<<<<<< HEAD
-        if (!embedded) {
-            doEnvOptionsProfileInitialization();
-        }
-        stateREnvironment = REnvironment.ContextStateImpl.newContext(this);
-        stateRErrorHandling = RErrorHandling.ContextStateImpl.newContext(this);
-        stateRConnection = ConnectionSupport.ContextStateImpl.newContext(this);
-        stateStdConnections = StdConnections.ContextStateImpl.newContext(this);
-        stateRNG = RRNG.ContextStateImpl.newContext(this);
-        stateRFFI = RFFIContextStateFactory.newContext(this);
-        stateRSerialize = RSerialize.ContextStateImpl.newContext(this);
-        stateLazyDBCache = LazyDBCache.ContextStateImpl.newContext(this);
-        stateInstrumentation = InstrumentationState.newContext(this, instrumenter);
-        stateInternalCode = ContextStateImpl.newContext(this);
-=======
         state.add(State.ATTACHED);
 
         if (!embedded) {
@@ -608,15 +529,11 @@
         stateInstrumentation.initialize(this);
         stateInternalCode.initialize(this);
         state.add(State.INITIALIZED);
->>>>>>> bd84f9ec
 
         if (!embedded) {
             validateContextStates();
             engine.activate(stateREnvironment);
-<<<<<<< HEAD
-=======
             state.add(State.ACTIVE);
->>>>>>> bd84f9ec
         }
 
         if (info.getKind() == ContextKind.SHARE_PARENT_RW) {
@@ -628,59 +545,35 @@
             // that methods package is loaded
             this.methodTableDispatchOn = info.getParent().methodTableDispatchOn;
         }
-<<<<<<< HEAD
-        if (isInitial && !embedded) {
-            RFFIFactory.getRFFI().getCallRFFI().setInteractive(isInteractive());
-            initialContextInitialized = true;
-        }
-=======
         if (initial && !embedded) {
             RFFIFactory.getRFFI().getCallRFFI().setInteractive(isInteractive());
             initialContextInitialized = true;
         }
         return this;
->>>>>>> bd84f9ec
     }
 
     /**
      * Factored out for embedded setup, where this initialization may be customized after the
-<<<<<<< HEAD
-     * context is created but before VM really starts execution.
-     */
-    private void doEnvOptionsProfileInitialization() {
-        stateREnvVars = REnvVars.newContext(this);
-        stateROptions = ROptions.ContextStateImpl.newContext(this, stateREnvVars);
-        stateRProfile = RProfile.newContext(this, stateREnvVars);
-=======
      * context is initialized but before VM really starts execution.
      */
     private void doEnvOptionsProfileInitialization() {
         stateREnvVars.initialize(this);
         stateROptions.initialize(this);
         stateRProfile.initialize(this);
->>>>>>> bd84f9ec
     }
 
     public void completeEmbeddedInitialization() {
         doEnvOptionsProfileInitialization();
         validateContextStates();
         engine.activate(stateREnvironment);
-<<<<<<< HEAD
-=======
         state.add(State.ACTIVE);
->>>>>>> bd84f9ec
         stateROptions.updateDotOptions();
         initialContextInitialized = true;
     }
 
     private void validateContextStates() {
-<<<<<<< HEAD
-        for (ContextState state : contextStates()) {
-            assert state != null;
-=======
         for (ContextState contextState : contextStates()) {
             assert contextState != null;
->>>>>>> bd84f9ec
         }
     }
 
@@ -778,32 +671,6 @@
         return engine;
     }
 
-<<<<<<< HEAD
-    public boolean isVisible() {
-        return resultVisible;
-    }
-
-    public void setVisible(boolean v) {
-        if (!FastROptions.IgnoreVisibility.getBooleanValue()) {
-            /*
-             * Prevent printing the dummy expression used to force creation of initial context
-             */
-            if (initialContextInitialized || !embedded) {
-                resultVisible = v;
-            }
-        }
-    }
-
-    public void setVisible(RVisibility visibility) {
-        if (visibility == RVisibility.ON) {
-            setVisible(true);
-        } else if (visibility == RVisibility.OFF) {
-            setVisible(false);
-        }
-    }
-
-=======
->>>>>>> bd84f9ec
     public boolean isMethodTableDispatchOn() {
         return methodTableDispatchOn;
     }
@@ -899,13 +766,10 @@
 
     public RStartParams getStartParams() {
         return info.getStartParams();
-<<<<<<< HEAD
-=======
     }
 
     public String[] getEnvSettings() {
         return info.getEnv();
->>>>>>> bd84f9ec
     }
 
     @Override
