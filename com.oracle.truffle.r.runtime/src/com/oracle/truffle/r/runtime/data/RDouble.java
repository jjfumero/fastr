/*
 * Copyright (c) 2013, 2016, Oracle and/or its affiliates. All rights reserved.
 * DO NOT ALTER OR REMOVE COPYRIGHT NOTICES OR THIS FILE HEADER.
 *
 * This code is free software; you can redistribute it and/or modify it
 * under the terms of the GNU General Public License version 2 only, as
 * published by the Free Software Foundation.
 *
 * This code is distributed in the hope that it will be useful, but WITHOUT
 * ANY WARRANTY; without even the implied warranty of MERCHANTABILITY or
 * FITNESS FOR A PARTICULAR PURPOSE.  See the GNU General Public License
 * version 2 for more details (a copy is included in the LICENSE file that
 * accompanied this code).
 *
 * You should have received a copy of the GNU General Public License version
 * 2 along with this work; if not, write to the Free Software Foundation,
 * Inc., 51 Franklin St, Fifth Floor, Boston, MA 02110-1301 USA.
 *
 * Please contact Oracle, 500 Oracle Parkway, Redwood Shores, CA 94065 USA
 * or visit www.oracle.com if you need additional information or have any
 * questions.
 */
package com.oracle.truffle.r.runtime.data;

import com.oracle.truffle.api.CompilerAsserts;
import com.oracle.truffle.api.CompilerDirectives.ValueType;
import com.oracle.truffle.api.profiles.ConditionProfile;
import com.oracle.truffle.r.runtime.RRuntime;
import com.oracle.truffle.r.runtime.RType;
import com.oracle.truffle.r.runtime.data.closures.RClosures;
import com.oracle.truffle.r.runtime.data.model.RAbstractDoubleVector;
import com.oracle.truffle.r.runtime.data.model.RAbstractVector;

@ValueType
public final class RDouble extends RScalarVector implements RAbstractDoubleVector {

    private final double value;

    private RDouble(double value) {
        this.value = value;
    }

    public static RDouble createNA() {
        return new RDouble(RRuntime.DOUBLE_NA);
    }

    public static RDouble valueOf(double value) {
        return new RDouble(value);
    }

    public double getValue() {
        return value;
    }

    @Override
    public RAbstractVector castSafe(RType type, ConditionProfile isNAProfile) {
        switch (type) {
            case Integer:
                return this;
            case Double:
                return this;
            case Complex:
                return isNAProfile.profile(Double.isNaN(value)) ? RComplex.createNA() : RComplex.valueOf(value, 0.0);
            case Character:
                return RClosures.createDoubleToStringVector(this);
            case List:
                return RClosures.createAbstractVectorToListVector(this);
            default:
                return null;
        }
    }

    @Override
    public RType getRType() {
        return RType.Double;
    }

    @Override
    public String toString() {
        CompilerAsserts.neverPartOfCompilation();
        return Double.toString(value);
    }

    @Override
    public double getDataAt(int index) {
        assert index == 0;
        return getValue();
    }

    @Override
    public RDoubleVector materialize() {
        RDoubleVector result = RDataFactory.createDoubleVectorFromScalar(getValue());
<<<<<<< HEAD
        MemoryTracer.reportCopying(this, result);
=======
        MemoryCopyTracer.reportCopying(this, result);
>>>>>>> bd84f9ec
        return result;
    }

    @Override
    public boolean isNA() {
        return RRuntime.isNA(getValue());
    }
}<|MERGE_RESOLUTION|>--- conflicted
+++ resolved
@@ -90,11 +90,7 @@
     @Override
     public RDoubleVector materialize() {
         RDoubleVector result = RDataFactory.createDoubleVectorFromScalar(getValue());
-<<<<<<< HEAD
-        MemoryTracer.reportCopying(this, result);
-=======
         MemoryCopyTracer.reportCopying(this, result);
->>>>>>> bd84f9ec
         return result;
     }
 
