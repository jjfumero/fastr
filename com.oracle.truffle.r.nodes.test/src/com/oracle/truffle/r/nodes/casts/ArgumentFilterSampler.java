--- conflicted
+++ resolved
@@ -261,25 +261,14 @@
         @Override
         public TypeExpr trueBranchType() {
             return orig.trueBranchType().not();
-<<<<<<< HEAD
         }
 
         @Override
         public TypeExpr falseBranchType() {
             return orig.falseBranchType().not();
-=======
->>>>>>> bd84f9ec
-        }
-
-        @Override
-<<<<<<< HEAD
-=======
-        public TypeExpr falseBranchType() {
-            return orig.falseBranchType().not();
-        }
-
-        @Override
->>>>>>> bd84f9ec
+        }
+
+        @Override
         public Samples<Object> collectSamples(TypeExpr inputType) {
             Samples<? extends R> thisSamples = orig.collectSamples(inputType);
             return thisSamples.swap();
