--- conflicted
+++ resolved
@@ -38,14 +38,8 @@
     private final String desc;
 
     @SuppressWarnings("unchecked")
-<<<<<<< HEAD
-    public TypePredicateArgumentFilterSampler(String desc, Predicate<? super T> valuePredicate, Set<? extends R> positiveSamples, Set<?> negativeSamples, Set<Class<?>> allowedTypeSet,
-                    boolean isNullable) {
-        super(valuePredicate, isNullable);
-=======
     public TypePredicateArgumentFilterSampler(String desc, Predicate<? super T> valuePredicate, Set<? extends R> positiveSamples, Set<?> negativeSamples, Set<Class<?>> allowedTypeSet) {
         super(valuePredicate);
->>>>>>> bd84f9ec
 
         this.trueBranchTypes = allowedTypeSet.isEmpty() ? TypeExpr.ANYTHING : TypeExpr.union(allowedTypeSet);
         Predicate<Object> posMembership = x -> trueBranchTypes.isInstance(x) && test((T) x);
@@ -73,27 +67,11 @@
 
     public static <T, R extends T> TypePredicateArgumentFilterSampler<T, R> fromLambda(Predicate<? super T> predicate, Set<? extends R> positiveSamples, Set<?> negativeSamples,
                     Class<?>... resultClass) {
-<<<<<<< HEAD
-        return new TypePredicateArgumentFilterSampler<>(CastUtils.getPredefStepDesc(), predicate, positiveSamples, negativeSamples, Arrays.asList(resultClass).stream().collect(Collectors.toSet()),
-                        true);
-=======
         return new TypePredicateArgumentFilterSampler<>(CastUtils.getPredefStepDesc(), predicate, positiveSamples, negativeSamples, Arrays.asList(resultClass).stream().collect(Collectors.toSet()));
->>>>>>> bd84f9ec
     }
 
     public static <T, R extends T> TypePredicateArgumentFilterSampler<T, R> fromLambda(Predicate<T> predicate, Class<?>... resultClass) {
         return new TypePredicateArgumentFilterSampler<>(CastUtils.getPredefStepDesc(), predicate, Collections.emptySet(), Collections.emptySet(),
-<<<<<<< HEAD
-                        Arrays.asList(resultClass).stream().collect(Collectors.toSet()), true);
-    }
-
-    public static <T, R extends T> TypePredicateArgumentFilterSampler<T, R> fromLambda(Predicate<T> predicate, Set<? extends R> positiveSamples, Set<?> negativeSamples) {
-        return new TypePredicateArgumentFilterSampler<>(CastUtils.getPredefStepDesc(), predicate, positiveSamples, negativeSamples, Collections.emptySet(), true);
-    }
-
-    public static <T, R extends T> TypePredicateArgumentFilterSampler<T, R> fromLambda(Predicate<T> predicate, @SuppressWarnings("unused") Class<R> commonAncestorClass, Set<Class<?>> resultClasses) {
-        return new TypePredicateArgumentFilterSampler<>(CastUtils.getPredefStepDesc(), predicate, Collections.emptySet(), Collections.emptySet(), resultClasses, true);
-=======
                         Arrays.asList(resultClass).stream().collect(Collectors.toSet()));
     }
 
@@ -103,6 +81,5 @@
 
     public static <T, R extends T> TypePredicateArgumentFilterSampler<T, R> fromLambda(Predicate<T> predicate, @SuppressWarnings("unused") Class<R> commonAncestorClass, Set<Class<?>> resultClasses) {
         return new TypePredicateArgumentFilterSampler<>(CastUtils.getPredefStepDesc(), predicate, Collections.emptySet(), Collections.emptySet(), resultClasses);
->>>>>>> bd84f9ec
     }
 }