/*
 * Copyright (c) 2014, 2016, Oracle and/or its affiliates. All rights reserved.
 * DO NOT ALTER OR REMOVE COPYRIGHT NOTICES OR THIS FILE HEADER.
 *
 * This code is free software; you can redistribute it and/or modify it
 * under the terms of the GNU General Public License version 2 only, as
 * published by the Free Software Foundation.
 *
 * This code is distributed in the hope that it will be useful, but WITHOUT
 * ANY WARRANTY; without even the implied warranty of MERCHANTABILITY or
 * FITNESS FOR A PARTICULAR PURPOSE.  See the GNU General Public License
 * version 2 for more details (a copy is included in the LICENSE file that
 * accompanied this code).
 *
 * You should have received a copy of the GNU General Public License version
 * 2 along with this work; if not, write to the Free Software Foundation,
 * Inc., 51 Franklin St, Fifth Floor, Boston, MA 02110-1301 USA.
 *
 * Please contact Oracle, 500 Oracle Parkway, Redwood Shores, CA 94065 USA
 * or visit www.oracle.com if you need additional information or have any
 * questions.
 */

// A very simple test of the R FFI interface

#include <R.h>
#include <Rdefines.h>
#include <Rinterface.h>
#include <Rinternals.h>
#include <Rinterface.h>

void dotCModifiedArguments(int* len, int* idata, double* rdata, int* ldata) {
    for (int i = 0; i < len[0]; i++) {
	idata[i] ++;
    }
    for (int i = 0; i < len[0]; i++) {
	rdata[i] *= 0.2;
    }
    for (int i = 0; i < len[0]; i++) {
	ldata[i] = ldata[i] == 0 ? 1 : 0;
    }
}

SEXP addInt(SEXP a, SEXP b) {
	int aInt = INTEGER_VALUE(a);
	int bInt = INTEGER_VALUE(b);
	return ScalarInteger(aInt + bInt);
}

SEXP addDouble(SEXP a, SEXP b) {
	double aDouble = NUMERIC_VALUE(a);
	double bDouble = NUMERIC_VALUE(b);
	return ScalarReal(aDouble + bDouble);
}

SEXP populateIntVector(SEXP n) {
    SEXP v;
    int intN = INTEGER_VALUE(n);
    PROTECT(v = allocVector(INTSXP, intN));
    int i;
    for (i = 0; i < intN; i++) {
    	INTEGER(v)[i] = i;
    }
    UNPROTECT(1);
    return v;
}

SEXP populateLogicalVector(SEXP n) {
    SEXP v;
    int intN = INTEGER_VALUE(n);
    PROTECT(v = allocVector(LGLSXP, intN));
    int i;
    for (i = 0; i < intN; i++) {
    	LOGICAL(v)[i] = i == 0 ? TRUE : i == 1 ? NA_INTEGER : FALSE;
    }
    UNPROTECT(1);
    return v;
}

SEXP createExternalPtr(SEXP addr, SEXP tag, SEXP prot) {
	return R_MakeExternalPtr((void *) (long) INTEGER_VALUE(addr), tag, prot);
}

SEXP getExternalPtrAddr(SEXP eptr) {
	return ScalarInteger((int) R_ExternalPtrAddr(eptr));
}

SEXP invoke_TYPEOF(SEXP x) {
	return ScalarInteger(TYPEOF(x));
}

SEXP invoke_error(SEXP msg) {
	error(R_CHAR(STRING_ELT(msg, 0)));
}

// returns a
SEXP dot_external_access_args(SEXP args) {
	args = CDR(args);
	int index = 0;
	SEXP list;
	PROTECT(list = allocVector(VECSXP, length(args)));
	for (; args != R_NilValue; args = CDR(args)) {
		SEXP tag = TAG(args);
		SEXP value = CAR(args);
		SEXP listElement;
		PROTECT(listElement = allocVector(VECSXP, 2));
		SET_VECTOR_ELT(listElement, 0, tag);
		SEXP firstValue = R_NilValue;
		if (length(value) == 0) {
			firstValue = PROTECT(R_NilValue);
		} else {
			switch (TYPEOF(value)) {
			case LGLSXP:
			case INTSXP:{
				PROTECT(firstValue = allocVector(INTSXP, 1));
				INTEGER(firstValue)[0] = INTEGER(value)[0];
				break;
			}
			case REALSXP: {
				PROTECT(firstValue = allocVector(REALSXP, 1));
				REAL(firstValue)[0] = REAL(value)[0];
				break;
			}
			case STRSXP:
				PROTECT(firstValue = ScalarString(STRING_ELT(value, 0)));
				break;
			case RAWSXP: {
				PROTECT(firstValue = allocVector(RAWSXP, 1));
				RAW(firstValue)[0] = RAW(value)[0];
				break;
			}
			default:
				firstValue = PROTECT(R_NilValue);
			}
		}

		SET_VECTOR_ELT(listElement, 1, firstValue);
		SET_VECTOR_ELT(list, index, listElement);
		UNPROTECT(1); // firstValue
		UNPROTECT(1); // listElement
		index++;
	}
	UNPROTECT(1); // list
	return list;
}

SEXP invoke_isString(SEXP s) {
  return ScalarLogical(isString(s));
}

SEXP invoke12(SEXP a1, SEXP a2, SEXP a3, SEXP a4, SEXP a5, SEXP a6, SEXP a7, SEXP a8, SEXP a9, SEXP a10, SEXP a11, SEXP a12) {
	return a12;
}

SEXP interactive(void) {
	return ScalarLogical(R_Interactive);
}

SEXP tryEval(SEXP expr, SEXP env) {
	int error;
	SEXP r = R_tryEval(expr, env, &error);
	SEXP v;
	PROTECT(v = allocVector(VECSXP, 2));
	if (error) {
		r = R_NilValue;
	}
	SET_VECTOR_ELT(v, 0, r);
	SET_VECTOR_ELT(v, 1, ScalarLogical(error));
	UNPROTECT(1);
	return v;
}

SEXP rHomeDir() {
	char *dir = R_HomeDir();
	return ScalarString(mkChar(dir));
}

SEXP nestedCall1(SEXP upcall, SEXP env) {
	SEXP vec;
	PROTECT(vec = allocVector(INTSXP, 10));
	int *vecstar = INTEGER(vec);
	for (int i = 0; i < 10; i++) {
		vecstar[i] = i + 1;
	}
	SEXP upcallResult = tryEval(upcall, env);
	int *vecstar2 = INTEGER(vec);
	int ok = vecstar == vecstar2;
	if (ok) {
		for (int i = 0; i < 10; i++) {
			if (vecstar[i] != i + 1) {
				ok = 0;
				break;
			}
		}
	}
	SEXP result;
	PROTECT(result = allocVector(VECSXP, 2));
	SET_VECTOR_ELT(result, 0, upcallResult);
	SET_VECTOR_ELT(result, 1, ScalarLogical(ok));
	UNPROTECT(2);
	return result;
}

SEXP nestedCall2(SEXP v) {
	SEXP sumVec;
	PROTECT(sumVec = allocVector(INTSXP, 1));
	int len = Rf_length(v);
	int sum = 0;
	for (int i = 0; i < len; i++) {
		sum += INTEGER(v)[i];
	}
	INTEGER(sumVec)[0] = sum;
	UNPROTECT(1);
	return sumVec;
}

SEXP r_home(void) {
	return mkString(R_Home);
}

SEXP mkStringFromChar(void) {
	return mkString("hello");
}

SEXP mkStringFromBytes(void) {
	char *helloworld = "hello world";
	return ScalarString(mkCharLen(helloworld, 5));
}

SEXP null(void) {
	return R_NilValue;
}

SEXP iterate_iarray(SEXP x) {
	int *cx = INTEGER(x);
	int len = LENGTH(x);
    SEXP v;
    PROTECT(v = allocVector(INTSXP, len));
    int *iv = INTEGER(v);
    int i;
    for (i = 0; i < len; i++) {
    	iv[i] = cx[i];
    }
    UNPROTECT(1);
    return v;
}

SEXP iterate_iptr(SEXP x) {
	int *cx = INTEGER(x);
	int len = LENGTH(x);
    SEXP v;
    PROTECT(v = allocVector(INTSXP, len));
    int *iv = INTEGER(v);
    int i;
    for (i = 0; i < len; i++) {
    	*iv++ = *cx++;
    }
    UNPROTECT(1);
    return v;
<<<<<<< HEAD
}
=======
}

SEXP preserve_object(void) {
	SEXP v;
	v = allocVector(INTSXP, 1);
	R_PreserveObject(v);
	return v;
}

SEXP release_object(SEXP x) {
	R_ReleaseObject(x);
    return R_NilValue;
}

SEXP findvar(SEXP x, SEXP env) {
	SEXP v = Rf_findVar(x, env);
	if (v == R_UnboundValue) {
		Rf_error("'%s' not found", R_CHAR(PRINTNAME(x)));
	} else {
		return v;
	}
}
>>>>>>> bd84f9ec
<|MERGE_RESOLUTION|>--- conflicted
+++ resolved
@@ -257,9 +257,6 @@
     }
     UNPROTECT(1);
     return v;
-<<<<<<< HEAD
-}
-=======
 }
 
 SEXP preserve_object(void) {
@@ -282,4 +279,3 @@
 		return v;
 	}
 }
->>>>>>> bd84f9ec
