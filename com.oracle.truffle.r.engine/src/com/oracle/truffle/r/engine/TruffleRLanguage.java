/*
 * Copyright (c) 2015, Oracle and/or its affiliates. All rights reserved.
 * DO NOT ALTER OR REMOVE COPYRIGHT NOTICES OR THIS FILE HEADER.
 *
 * This code is free software; you can redistribute it and/or modify it
 * under the terms of the GNU General Public License version 2 only, as
 * published by the Free Software Foundation.
 *
 * This code is distributed in the hope that it will be useful, but WITHOUT
 * ANY WARRANTY; without even the implied warranty of MERCHANTABILITY or
 * FITNESS FOR A PARTICULAR PURPOSE.  See the GNU General Public License
 * version 2 for more details (a copy is included in the LICENSE file that
 * accompanied this code).
 *
 * You should have received a copy of the GNU General Public License version
 * 2 along with this work; if not, write to the Free Software Foundation,
 * Inc., 51 Franklin St, Fifth Floor, Boston, MA 02110-1301 USA.
 *
 * Please contact Oracle, 500 Oracle Parkway, Redwood Shores, CA 94065 USA
 * or visit www.oracle.com if you need additional information or have any
 * questions.
 */
package com.oracle.truffle.r.engine;

import java.io.*;
import java.util.Locale;

import com.oracle.truffle.api.*;
import com.oracle.truffle.api.debug.*;
import com.oracle.truffle.api.frame.MaterializedFrame;
import com.oracle.truffle.api.instrument.*;
import com.oracle.truffle.api.nodes.*;
import com.oracle.truffle.api.source.*;
import com.oracle.truffle.r.nodes.builtin.RBuiltinPackages;
import com.oracle.truffle.r.nodes.instrument.RASTProber;
import com.oracle.truffle.r.nodes.instrument.RInstrument;
import com.oracle.truffle.r.runtime.RAccuracyInfo;
import com.oracle.truffle.r.runtime.RInternalError;
import com.oracle.truffle.r.runtime.RPerfStats;
import com.oracle.truffle.r.runtime.RRuntime;
import com.oracle.truffle.r.runtime.RVersionInfo;
import com.oracle.truffle.r.runtime.TempPathName;
import com.oracle.truffle.r.runtime.context.*;
import com.oracle.truffle.r.runtime.ffi.Load_RFFIFactory;
import com.oracle.truffle.r.runtime.ffi.RFFIFactory;
import com.oracle.truffle.r.runtime.nodes.RNode;

/**
 * Only does the minimum for running under the debugger. It is not completely clear how to correctly
 * integrate the R startup in {@code RCommand} with this API.
 */
@TruffleLanguage.Registration(name = "R", version = "0.1", mimeType = {RRuntime.R_APP_MIME, RRuntime.R_TEXT_MIME})
public final class TruffleRLanguage extends TruffleLanguage<RContext> {

    private static boolean initialized;

    /**
     * The choice of {@link RFFIFactory} is made statically so that it is bound into an AOT-compiled
     * VM. The decision is node made directly in {@link RFFIFactory} to avoid some project
     * dependencies that cause build problems.
     */
    private static synchronized void initialize() {
        if (!initialized) {
            initialized = true;
<<<<<<< HEAD
            Load_RFFIFactory.initialize();
            RInstrument.initialize(INSTANCE.instrumenter);
            RPerfStats.initialize();
            Locale.setDefault(Locale.ROOT);
            RAccuracyInfo.initialize();
            RVersionInfo.initialize();
            TempPathName.initialize();
            RContext.initialize(new RRuntimeASTAccessImpl(), RBuiltinPackages.getInstance());
=======
            try {
                Load_RFFIFactory.initialize();
                RInstrument.initialize();
                RPerfStats.initialize();
                Locale.setDefault(Locale.ROOT);
                RAccuracyInfo.initialize();
                RVersionInfo.initialize();
                TempPathName.initialize();
                RContext.initialize(new RRuntimeASTAccessImpl(), RBuiltinPackages.getInstance());
            } catch (Throwable t) {
                System.out.println("error during engine initialization:");
                t.printStackTrace();
                System.exit(-1);
            }
>>>>>>> 41f3e08d
        }
    }

    private Instrumenter instrumenter;

    public static final TruffleRLanguage INSTANCE = new TruffleRLanguage();

    public static final String MIME = RRuntime.R_APP_MIME;

    private TruffleRLanguage() {
    }

    @Override
    protected boolean isObjectOfLanguage(Object object) {
        return false;
    }

    @Override
    protected RContext createContext(Env env) {
        if (instrumenter == null) {
            instrumenter = env.instrumenter();
            // RInstrument has not been initialized yet
            RInstrument.initialize(instrumenter);
            ASTProber prober = RInstrument.instrumentingEnabled() ? RASTProber.getRASTProber() : null;
            if (prober != null) {
                instrumenter.registerASTProber(prober);
            }
        }
        initialize();
        return RContext.create(env);
    }

    @Override
    protected CallTarget parse(Source source, Node context, String... argumentNames) throws IOException {
        /*
         * When running under the debugger the loadrun command eventually arrives here with a
         * FileSource. Since FastR has a custom mechanism for executing a (Root)CallTarget that
         * PolyglotEngine does not know about, we have to use a delegation mechanism via a wrapper
         * CallTarget class, using a special REngine entry point.
         */
        return RContext.getEngine().parseToCallTarget(source, true);
    }

    @Override
    protected Object findExportedSymbol(RContext context, String globalName, boolean onlyExplicit) {
        return context.getExportedSymbols().get(globalName);
    }

    @Override
    protected Object getLanguageGlobal(RContext context) {
        // TODO: what's the meaning of "language global" for R?
        return null;
    }

    // TODO: why isn't the original method public?
    public Node actuallyCreateFindContextNode() {
        return createFindContextNode();
    }

    @Override
    protected Visualizer getVisualizer() {
        throw RInternalError.unimplemented("getVisualizer");
    }

    @Override
    protected boolean isInstrumentable(Node node) {
        RNode rNode = (RNode) node;
        return rNode.isRInstrumentable();
    }

    @Override
    protected WrapperNode createWrapperNode(Node node) {
        RNode rNode = (RNode) node;
        return rNode.createRWrapperNode();
    }

    @Override
    protected Object evalInContext(Source source, Node node, MaterializedFrame mFrame) throws IOException {
        throw RInternalError.unimplemented("evalInContext");
    }

    @Override
    protected AdvancedInstrumentRootFactory createAdvancedInstrumentRootFactory(String expr, AdvancedInstrumentResultListener resultListener) throws IOException {
        throw RInternalError.unimplemented("createAdvancedInstrumentRootFactory");
    }
}<|MERGE_RESOLUTION|>--- conflicted
+++ resolved
@@ -26,7 +26,6 @@
 import java.util.Locale;
 
 import com.oracle.truffle.api.*;
-import com.oracle.truffle.api.debug.*;
 import com.oracle.truffle.api.frame.MaterializedFrame;
 import com.oracle.truffle.api.instrument.*;
 import com.oracle.truffle.api.nodes.*;
@@ -35,7 +34,6 @@
 import com.oracle.truffle.r.nodes.instrument.RASTProber;
 import com.oracle.truffle.r.nodes.instrument.RInstrument;
 import com.oracle.truffle.r.runtime.RAccuracyInfo;
-import com.oracle.truffle.r.runtime.RInternalError;
 import com.oracle.truffle.r.runtime.RPerfStats;
 import com.oracle.truffle.r.runtime.RRuntime;
 import com.oracle.truffle.r.runtime.RVersionInfo;
@@ -62,19 +60,9 @@
     private static synchronized void initialize() {
         if (!initialized) {
             initialized = true;
-<<<<<<< HEAD
-            Load_RFFIFactory.initialize();
-            RInstrument.initialize(INSTANCE.instrumenter);
-            RPerfStats.initialize();
-            Locale.setDefault(Locale.ROOT);
-            RAccuracyInfo.initialize();
-            RVersionInfo.initialize();
-            TempPathName.initialize();
-            RContext.initialize(new RRuntimeASTAccessImpl(), RBuiltinPackages.getInstance());
-=======
             try {
                 Load_RFFIFactory.initialize();
-                RInstrument.initialize();
+                RInstrument.initialize(INSTANCE.instrumenter);
                 RPerfStats.initialize();
                 Locale.setDefault(Locale.ROOT);
                 RAccuracyInfo.initialize();
@@ -86,7 +74,6 @@
                 t.printStackTrace();
                 System.exit(-1);
             }
->>>>>>> 41f3e08d
         }
     }
 
@@ -121,12 +108,6 @@
 
     @Override
     protected CallTarget parse(Source source, Node context, String... argumentNames) throws IOException {
-        /*
-         * When running under the debugger the loadrun command eventually arrives here with a
-         * FileSource. Since FastR has a custom mechanism for executing a (Root)CallTarget that
-         * PolyglotEngine does not know about, we have to use a delegation mechanism via a wrapper
-         * CallTarget class, using a special REngine entry point.
-         */
         return RContext.getEngine().parseToCallTarget(source, true);
     }
 
@@ -148,7 +129,7 @@
 
     @Override
     protected Visualizer getVisualizer() {
-        throw RInternalError.unimplemented("getVisualizer");
+        return new TruffleRLanguageDebug.RVisualizer();
     }
 
     @Override
@@ -164,12 +145,12 @@
     }
 
     @Override
-    protected Object evalInContext(Source source, Node node, MaterializedFrame mFrame) throws IOException {
-        throw RInternalError.unimplemented("evalInContext");
+    protected Object evalInContext(Source source, Node node, MaterializedFrame frame) throws IOException {
+        return RContext.getEngine().parseAndEval(source, frame, false);
     }
 
     @Override
     protected AdvancedInstrumentRootFactory createAdvancedInstrumentRootFactory(String expr, AdvancedInstrumentResultListener resultListener) throws IOException {
-        throw RInternalError.unimplemented("createAdvancedInstrumentRootFactory");
+        return TruffleRLanguageDebug.createAdvancedInstrumentRootFactory(expr, resultListener);
     }
 }