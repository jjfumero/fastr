/*
 * Copyright (c) 2014, 2014, Oracle and/or its affiliates. All rights reserved.
 * DO NOT ALTER OR REMOVE COPYRIGHT NOTICES OR THIS FILE HEADER.
 *
 * This code is free software; you can redistribute it and/or modify it
 * under the terms of the GNU General Public License version 2 only, as
 * published by the Free Software Foundation.
 *
 * This code is distributed in the hope that it will be useful, but WITHOUT
 * ANY WARRANTY; without even the implied warranty of MERCHANTABILITY or
 * FITNESS FOR A PARTICULAR PURPOSE.  See the GNU General Public License
 * version 2 for more details (a copy is included in the LICENSE file that
 * accompanied this code).
 *
 * You should have received a copy of the GNU General Public License version
 * 2 along with this work; if not, write to the Free Software Foundation,
 * Inc., 51 Franklin St, Fifth Floor, Boston, MA 02110-1301 USA.
 *
 * Please contact Oracle, 500 Oracle Parkway, Redwood Shores, CA 94065 USA
 * or visit www.oracle.com if you need additional information or have any
 * questions.
 */
package com.oracle.truffle.r.nodes.builtin.base;

import com.oracle.truffle.api.*;
import com.oracle.truffle.api.dsl.*;
import com.oracle.truffle.api.frame.*;
import com.oracle.truffle.r.nodes.*;
import com.oracle.truffle.r.nodes.access.*;
import com.oracle.truffle.r.nodes.builtin.*;
import com.oracle.truffle.r.nodes.unary.*;
import com.oracle.truffle.r.runtime.*;
import com.oracle.truffle.r.runtime.RError.Message;
import com.oracle.truffle.r.runtime.data.*;
import com.oracle.truffle.r.runtime.data.model.*;
import com.oracle.truffle.r.runtime.ffi.*;
import com.oracle.truffle.r.runtime.ffi.DLL.SymbolInfo;

/**
 * {@code .C} and {.Fortran} functions.
 *
 * TODO Completeness (more types, more error checks), Performance (copying). Especially all the
 * subtleties around copying. See <a
 * href="https://stat.ethz.ch/R-manual/R-devel/library/base/html/Foreign.html">here</a>.
 */
public class ForeignFunctions {
<<<<<<< HEAD
    public abstract static class FortranCAdapter extends RBuiltinNode {
=======
    public abstract static class Adapter extends RBuiltinNode {
        protected static final String[] PARAMETER_NAMES = new String[]{".NAME", "...", "NAOK", "DUP", "PACKAGE", "ENCODING"};

        @Override
        public String[] getParameterNames() {
            return PARAMETER_NAMES;
        }

>>>>>>> f097829d
        @Override
        public RNode[] getParameterValues() {
            return new RNode[]{ConstantNode.create(RMissing.instance), ConstantNode.create(EMPTY_OBJECT_ARRAY), ConstantNode.create(RRuntime.LOGICAL_FALSE),
                            ConstantNode.create(RRuntime.LOGICAL_FALSE), ConstantNode.create(RMissing.instance), ConstantNode.create(RMissing.instance)};
        }

        protected int[] checkNAs(int argIndex, int[] data) throws RError {
            for (int i = 0; i < data.length; i++) {
                if (RRuntime.isNA(data[i])) {
                    throw RError.error(getEncapsulatingSourceSection(), RError.Message.NA_IN_FOREIGN_FUNCTION_CALL, argIndex);
                }
            }
            return data;
        }

        protected double[] checkNAs(int argIndex, double[] data) throws RError {
            for (int i = 0; i < data.length; i++) {
                if (!RRuntime.isFinite(data[i])) {
                    throw RError.error(getEncapsulatingSourceSection(), RError.Message.NA_NAN_INF_IN_FOREIGN_FUNCTION_CALL, argIndex);
                }
            }
            return data;
        }
    }

    /**
     * For now, just some special case functions that are built in to the implementation.
     */
    @RBuiltin(name = ".Fortran", kind = RBuiltinKind.PRIMITIVE, parameterNames = {".NAME", "...", "NAOK", "DUP", "PACKAGE", "ENCODING"})
    public abstract static class Fortran extends FortranCAdapter {
        private static final String E = RRuntime.NAMES_ATTR_EMPTY_VALUE;
        private static final RStringVector DQRDC2_NAMES = RDataFactory.createStringVector(new String[]{"qr", E, E, E, E, "rank", "qraux", "pivot", E}, RDataFactory.COMPLETE_VECTOR);

        @SuppressWarnings("unused")
        @Specialization(guards = "dqrdc2")
        protected RList fortranDqrdc2(String f, Object[] args, byte naok, byte dup, RMissing rPackage, RMissing encoding) {
            controlVisibility();
            try {
                RDoubleVector xVec = (RDoubleVector) args[0];
                int ldx = (int) args[1];
                int n = (int) args[2];
                int p = (int) args[3];
                double tol = (double) args[4];
                RIntVector rankVec = (RIntVector) args[5];
                RDoubleVector qrauxVec = (RDoubleVector) args[6];
                RIntVector pivotVec = (RIntVector) args[7];
                RDoubleVector workVec = (RDoubleVector) args[8];
                double[] x = xVec.isTemporary() ? xVec.getDataWithoutCopying() : xVec.getDataCopy();
                int[] rank = rankVec.isTemporary() ? rankVec.getDataWithoutCopying() : rankVec.getDataCopy();
                double[] qraux = qrauxVec.isTemporary() ? qrauxVec.getDataWithoutCopying() : qrauxVec.getDataCopy();
                int[] pivot = pivotVec.isTemporary() ? pivotVec.getDataWithoutCopying() : pivotVec.getDataCopy();
                RFFIFactory.getRFFI().getRDerivedRFFI().dqrdc2(x, ldx, n, p, tol, rank, qraux, pivot, workVec.getDataCopy());
                // @formatter:off
                Object[] data = new Object[]{
                            RDataFactory.createDoubleVector(x, RDataFactory.COMPLETE_VECTOR, xVec.getDimensions()),
                            args[1], args[2], args[3], args[4],
                            RDataFactory.createIntVector(rank, RDataFactory.COMPLETE_VECTOR),
                            RDataFactory.createDoubleVector(qraux, RDataFactory.COMPLETE_VECTOR),
                            RDataFactory.createIntVector(pivot, RDataFactory.COMPLETE_VECTOR),
                            args[8]
                };
                // @formatter:on
                return RDataFactory.createList(data, DQRDC2_NAMES);
            } catch (ClassCastException | ArrayIndexOutOfBoundsException ex) {
                throw RError.error(getEncapsulatingSourceSection(), RError.Message.INCORRECT_ARG, "dqrdc2");
            }
        }

        public boolean dqrdc2(String f) {
            return f.equals("dqrdc2");
        }

        private static final RStringVector DQRCF_NAMES = RDataFactory.createStringVector(new String[]{E, E, E, E, E, E, "coef", "info"}, RDataFactory.COMPLETE_VECTOR);

        @SuppressWarnings("unused")
        @Specialization(guards = "dqrcf")
        protected RList fortranDqrcf(String f, Object[] args, byte naok, byte dup, RMissing rPackage, RMissing encoding) {
            controlVisibility();
            try {
                RDoubleVector xVec = (RDoubleVector) args[0];
                int n = (int) args[1];
                RIntVector k = (RIntVector) args[2];
                RDoubleVector qrauxVec = (RDoubleVector) args[3];
                RDoubleVector yVec = (RDoubleVector) args[4];
                int ny = (int) args[5];
                RDoubleVector bVec = (RDoubleVector) args[6];
                RIntVector infoVec = (RIntVector) args[7];
                double[] x = xVec.isTemporary() ? xVec.getDataWithoutCopying() : xVec.getDataCopy();
                double[] qraux = qrauxVec.isTemporary() ? qrauxVec.getDataWithoutCopying() : qrauxVec.getDataCopy();
                double[] y = yVec.isTemporary() ? yVec.getDataWithoutCopying() : yVec.getDataCopy();
                double[] b = bVec.isTemporary() ? bVec.getDataWithoutCopying() : bVec.getDataCopy();
                int[] info = infoVec.isTemporary() ? infoVec.getDataWithoutCopying() : infoVec.getDataCopy();
                RFFIFactory.getRFFI().getRDerivedRFFI().dqrcf(x, n, k.getDataAt(0), qraux, y, ny, b, info);
                RDoubleVector coef = RDataFactory.createDoubleVector(b, RDataFactory.COMPLETE_VECTOR);
                coef.copyAttributesFrom(bVec);
                // @formatter:off
                Object[] data = new Object[]{
                            RDataFactory.createDoubleVector(x, RDataFactory.COMPLETE_VECTOR),
                            args[1],
                            k.copy(),
                            RDataFactory.createDoubleVector(qraux, RDataFactory.COMPLETE_VECTOR),
                            RDataFactory.createDoubleVector(y, RDataFactory.COMPLETE_VECTOR),
                            args[5],
                            coef,
                            RDataFactory.createIntVector(info, RDataFactory.COMPLETE_VECTOR),
                };
            // @formatter:on
                return RDataFactory.createList(data, DQRCF_NAMES);

            } catch (ClassCastException | ArrayIndexOutOfBoundsException ex) {
                throw RError.error(getEncapsulatingSourceSection(), RError.Message.INCORRECT_ARG, "dqrcf");
            }
        }

        public boolean dqrcf(String f) {
            return f.equals("dqrcf");
        }

    }

    @RBuiltin(name = ".C", kind = RBuiltinKind.PRIMITIVE, parameterNames = {".NAME", "...", "NAOK", "DUP", "PACKAGE", "ENCODING"})
    public abstract static class C extends FortranCAdapter {

        private static final int SCALAR_DOUBLE = 0;
        private static final int SCALAR_INT = 1;
        private static final int SCALAR_LOGICAL = 2;
        @SuppressWarnings("unused") private static final int SCALAR_STRING = 3;
        private static final int VECTOR_DOUBLE = 10;
        private static final int VECTOR_INT = 11;
        private static final int VECTOR_LOGICAL = 12;
        @SuppressWarnings("unused") private static final int VECTOR_STRING = 12;

        @SuppressWarnings("unused")
        @Specialization
        protected RList c(String f, Object[] args, byte naok, byte dup, RMissing rPackage, RMissing encoding) {
            controlVisibility();
            SymbolInfo symbolInfo = DLL.findSymbolInfo(f, null);
            if (symbolInfo == null) {
                throw RError.error(getEncapsulatingSourceSection(), RError.Message.SYMBOL_NOT_IN_TABLE, f);
            }
            boolean dupArgs = RRuntime.fromLogical(dup);
            boolean checkNA = RRuntime.fromLogical(naok);
            // Analyze the args, making copies (ignoring dup for now)
            int[] argTypes = new int[args.length];
            Object[] nativeArgs = new Object[args.length];
            for (int i = 0; i < args.length; i++) {
                Object arg = args[i];
                if (arg instanceof RDoubleVector) {
                    argTypes[i] = VECTOR_DOUBLE;
                    nativeArgs[i] = checkNAs(i + 1, ((RDoubleVector) arg).getDataCopy());
                } else if (arg instanceof RIntVector) {
                    argTypes[i] = VECTOR_INT;
                    nativeArgs[i] = checkNAs(i + 1, ((RIntVector) arg).getDataCopy());
                } else if (arg instanceof RLogicalVector) {
                    argTypes[i] = VECTOR_LOGICAL;
                    // passed as int[]
                    byte[] data = ((RLogicalVector) arg).getDataWithoutCopying();
                    int[] dataAsInt = new int[data.length];
                    for (int j = 0; j < data.length; j++) {
                        // An NA is an error but the error handling happens in checkNAs
                        dataAsInt[j] = RRuntime.isNA(data[j]) ? RRuntime.INT_NA : data[j];
                    }
                    nativeArgs[i] = checkNAs(i + 1, dataAsInt);
                } else if (arg instanceof Double) {
                    argTypes[i] = SCALAR_DOUBLE;
                    nativeArgs[i] = checkNAs(i + 1, new double[]{(double) arg});
                } else if (arg instanceof Integer) {
                    argTypes[i] = SCALAR_INT;
                    nativeArgs[i] = checkNAs(i + 1, new int[]{(int) arg});
                } else if (arg instanceof Byte) {
                    argTypes[i] = SCALAR_LOGICAL;
                    nativeArgs[i] = checkNAs(i + 1, new int[]{RRuntime.isNA((byte) arg) ? RRuntime.INT_NA : (byte) arg});
                } else {
                    throw RError.error(getEncapsulatingSourceSection(), RError.Message.UNIMPLEMENTED_ARG_TYPE, i + 1);
                }
            }
            try {
                RFFIFactory.getRFFI().getCRFFI().invoke(symbolInfo, nativeArgs);
            } catch (Throwable t) {
                throw RError.error(getEncapsulatingSourceSection(), RError.Message.NATIVE_CALL_FAILED, t.getMessage());
            }
            // we have to assume that the native method updated everything
            RStringVector listNames = validateArgNames(args.length, getSuppliedArgsNames());
            Object[] results = new Object[args.length];
            for (int i = 0; i < args.length; i++) {
                switch (argTypes[i]) {
                    case SCALAR_DOUBLE:
                        results[i] = RDataFactory.createDoubleVector((double[]) nativeArgs[i], RDataFactory.COMPLETE_VECTOR);
                        break;
                    case SCALAR_INT:
                        results[i] = RDataFactory.createIntVector((int[]) nativeArgs[i], RDataFactory.COMPLETE_VECTOR);
                        break;
                    case SCALAR_LOGICAL:
                        results[i] = RDataFactory.createLogicalVector((byte[]) nativeArgs[i], RDataFactory.COMPLETE_VECTOR);
                        break;
                    case VECTOR_DOUBLE: {
                        RVector dVec = (RVector) args[i];
                        results[i] = ((RDoubleVector) dVec.copy()).resetData((double[]) nativeArgs[i]);
                        break;
                    }
                    case VECTOR_INT: {
                        RVector iVec = (RVector) args[i];
                        results[i] = ((RIntVector) iVec.copy()).resetData((int[]) nativeArgs[i]);
                        break;
                    }
                    case VECTOR_LOGICAL: {
                        RVector iVec = (RVector) args[i];
                        results[i] = ((RLogicalVector) iVec.copy()).resetData((byte[]) nativeArgs[i]);
                        break;
                    }

                }
            }
            return RDataFactory.createList(results, listNames);
        }

        private static RStringVector validateArgNames(int argsLength, String[] argNames) {
            String[] listArgNames = new String[argsLength];
            for (int i = 0; i < argsLength; i++) {
                String name = argNames == null ? null : argNames[i + 1];
                if (name == null) {
                    name = RRuntime.NAMES_ATTR_EMPTY_VALUE;
                }
                listArgNames[i] = name;
            }
            return RDataFactory.createStringVector(listArgNames, RDataFactory.COMPLETE_VECTOR);
        }

    }

    /**
     * For now, just some special case functions that are built in to the implementation.
     */
    @RBuiltin(name = ".Call", kind = RBuiltinKind.PRIMITIVE, parameterNames = {".NAME", "...", "PACKAGE"})
    public abstract static class Call extends RBuiltinNode {

        @Child private CastComplexNode castComplex;
        @Child private CastLogicalNode castLogical;
        @Child private CastToVectorNode castVector;

        @Override
        public RNode[] getParameterValues() {
            return new RNode[]{ConstantNode.create(RMissing.instance), ConstantNode.create(EMPTY_OBJECT_ARRAY), ConstantNode.create(RMissing.instance)};
        }

        private Object castComplex(VirtualFrame frame, Object operand) {
            if (castComplex == null) {
                CompilerDirectives.transferToInterpreterAndInvalidate();
                castComplex = insert(CastComplexNodeFactory.create(null, true, true, false));
            }
            return castComplex.executeCast(frame, operand);
        }

        private Object castLogical(VirtualFrame frame, Object operand) {
            if (castLogical == null) {
                CompilerDirectives.transferToInterpreterAndInvalidate();
                castLogical = insert(CastLogicalNodeFactory.create(null, true, false, false));
            }
            return castLogical.executeCast(frame, operand);
        }

        private RAbstractVector castVector(VirtualFrame frame, Object value) {
            if (castVector == null) {
                CompilerDirectives.transferToInterpreterAndInvalidate();
                castVector = insert(CastToVectorNodeFactory.create(null, false, false, false, false));
            }
            return (RAbstractVector) castVector.executeObject(frame, value);
        }

        // TODO: handle more argument types (this is sufficient to run the b25 benchmarks)
        @SuppressWarnings("unused")
        @Specialization(guards = "fft")
<<<<<<< HEAD
        public RComplexVector callFFT(VirtualFrame frame, RList f, Object[] args, RMissing packageName) {
=======
        protected RComplexVector callFFT(VirtualFrame frame, RList f, Object[] args) {
>>>>>>> f097829d
            controlVisibility();
            RComplexVector zVec = (RComplexVector) castComplex(frame, castVector(frame, args[0]));
            double[] z = zVec.isTemporary() ? zVec.getDataWithoutCopying() : zVec.getDataCopy();
            RLogicalVector inverse = (RLogicalVector) castLogical(frame, castVector(frame, args[1]));
            int inv = RRuntime.isNA(inverse.getDataAt(0)) || inverse.getDataAt(0) == RRuntime.LOGICAL_FALSE ? -2 : 2;
            int retCode = 7;
            if (zVec.getLength() > 1) {
                int[] maxf = new int[1];
                int[] maxp = new int[1];
                if (zVec.getDimensions() == null) {
                    int n = zVec.getLength();
                    RFFIFactory.getRFFI().getRDerivedRFFI().fft_factor(n, maxf, maxp);
                    if (maxf[0] == 0) {
                        throw RError.error(getEncapsulatingSourceSection(), RError.Message.FFT_FACTORIZATION);
                    }
                    double[] work = new double[4 * maxf[0]];
                    int[] iwork = new int[maxp[0]];
                    retCode = RFFIFactory.getRFFI().getRDerivedRFFI().fft_work(z, 1, n, 1, inv, work, iwork);
                } else {
                    int maxmaxf = 1;
                    int maxmaxp = 1;
                    int[] d = zVec.getDimensions();
                    int ndims = d.length;
                    /* do whole loop just for error checking and maxmax[fp] .. */
                    for (int i = 0; i < ndims; i++) {
                        if (d[i] > 1) {
                            RFFIFactory.getRFFI().getRDerivedRFFI().fft_factor(d[i], maxf, maxp);
                            if (maxf[0] == 0) {
                                throw RError.error(getEncapsulatingSourceSection(), RError.Message.FFT_FACTORIZATION);
                            }
                            if (maxf[0] > maxmaxf) {
                                maxmaxf = maxf[0];
                            }
                            if (maxp[0] > maxmaxp) {
                                maxmaxp = maxp[0];
                            }
                        }
                    }
                    double[] work = new double[4 * maxmaxf];
                    int[] iwork = new int[maxmaxp];
                    int nseg = zVec.getLength();
                    int n = 1;
                    int nspn = 1;
                    for (int i = 0; i < ndims; i++) {
                        if (d[i] > 1) {
                            nspn *= n;
                            n = d[i];
                            nseg /= n;
                            RFFIFactory.getRFFI().getRDerivedRFFI().fft_factor(n, maxf, maxp);
                            RFFIFactory.getRFFI().getRDerivedRFFI().fft_work(z, nseg, n, nspn, inv, work, iwork);
                        }
                    }

                }
            }

            return RDataFactory.createComplexVector(z, zVec.isComplete(), zVec.getDimensions());
        }

        private static boolean matchName(RList f, String name) {
            if (f.getNames() == RNull.instance) {
                return false;
            }
            RStringVector names = (RStringVector) f.getNames();
            for (int i = 0; i < names.getLength(); i++) {
                if (names.getDataAt(i).equals("name")) {
                    return f.getDataAt(i).equals(name) ? true : false;
                }
            }
            return false;
        }

        public boolean fft(RList f) {
            return matchName(f, "fft");
        }

        // Translated from GnuR: library/methods/src/methods_list_dispatch.c
        @SuppressWarnings("unused")
        @Specialization(guards = "methodsPackageMetaName")
<<<<<<< HEAD
        public String callMethodsPackageMetaName(VirtualFrame frame, RList f, Object[] args, RMissing packageName) {
=======
        protected String callMethodsPackageMetaName(VirtualFrame frame, RList f, Object[] args) {
>>>>>>> f097829d
            controlVisibility();
            // TODO proper error checks
            String prefixString = (String) args[0];
            String nameString = (String) args[1];
            String pkgString = (String) args[2];
            if (pkgString.length() == 0) {
                return String.format(".__%s__%s", prefixString, nameString);
            } else {
                return String.format(".__%s__%s:%s", prefixString, nameString, pkgString);
            }
        }

        public boolean methodsPackageMetaName(RList f) {
            return matchName(f, "R_methodsPackageMetaName");
        }

        @Specialization
        public Object callNamedFunction(VirtualFrame frame, String name, Object[] args, @SuppressWarnings("unused") RMissing packageName) {
            return callNamedFunctionWithPackage(frame, name, args, null);
        }

        @Specialization
        public Object callNamedFunctionWithPackage(VirtualFrame frame, String name, Object[] args, String packageName) {
            SymbolInfo symbolInfo = DLL.findSymbolInfo(name, packageName);
            if (symbolInfo == null) {
                throw RError.error(frame, getEncapsulatingSourceSection(), Message.GENERIC, ".Call %s not found", name);
            }
            try {
                return RFFIFactory.getRFFI().getCallRFFI().invokeCall(symbolInfo, args);
            } catch (Throwable t) {
                throw RError.error(frame, getEncapsulatingSourceSection(), RError.Message.NATIVE_CALL_FAILED, t.getMessage());
            }
        }

    }

}<|MERGE_RESOLUTION|>--- conflicted
+++ resolved
@@ -44,10 +44,7 @@
  * href="https://stat.ethz.ch/R-manual/R-devel/library/base/html/Foreign.html">here</a>.
  */
 public class ForeignFunctions {
-<<<<<<< HEAD
     public abstract static class FortranCAdapter extends RBuiltinNode {
-=======
-    public abstract static class Adapter extends RBuiltinNode {
         protected static final String[] PARAMETER_NAMES = new String[]{".NAME", "...", "NAOK", "DUP", "PACKAGE", "ENCODING"};
 
         @Override
@@ -55,7 +52,6 @@
             return PARAMETER_NAMES;
         }
 
->>>>>>> f097829d
         @Override
         public RNode[] getParameterValues() {
             return new RNode[]{ConstantNode.create(RMissing.instance), ConstantNode.create(EMPTY_OBJECT_ARRAY), ConstantNode.create(RRuntime.LOGICAL_FALSE),
@@ -328,11 +324,7 @@
         // TODO: handle more argument types (this is sufficient to run the b25 benchmarks)
         @SuppressWarnings("unused")
         @Specialization(guards = "fft")
-<<<<<<< HEAD
-        public RComplexVector callFFT(VirtualFrame frame, RList f, Object[] args, RMissing packageName) {
-=======
-        protected RComplexVector callFFT(VirtualFrame frame, RList f, Object[] args) {
->>>>>>> f097829d
+        protected RComplexVector callFFT(VirtualFrame frame, RList f, Object[] args, RMissing packageName) {
             controlVisibility();
             RComplexVector zVec = (RComplexVector) castComplex(frame, castVector(frame, args[0]));
             double[] z = zVec.isTemporary() ? zVec.getDataWithoutCopying() : zVec.getDataCopy();
@@ -412,11 +404,7 @@
         // Translated from GnuR: library/methods/src/methods_list_dispatch.c
         @SuppressWarnings("unused")
         @Specialization(guards = "methodsPackageMetaName")
-<<<<<<< HEAD
-        public String callMethodsPackageMetaName(VirtualFrame frame, RList f, Object[] args, RMissing packageName) {
-=======
-        protected String callMethodsPackageMetaName(VirtualFrame frame, RList f, Object[] args) {
->>>>>>> f097829d
+        protected String callMethodsPackageMetaName(VirtualFrame frame, RList f, Object[] args, RMissing packageName) {
             controlVisibility();
             // TODO proper error checks
             String prefixString = (String) args[0];
@@ -434,20 +422,20 @@
         }
 
         @Specialization
-        public Object callNamedFunction(VirtualFrame frame, String name, Object[] args, @SuppressWarnings("unused") RMissing packageName) {
-            return callNamedFunctionWithPackage(frame, name, args, null);
+        public Object callNamedFunction(String name, Object[] args, @SuppressWarnings("unused") RMissing packageName) {
+            return callNamedFunctionWithPackage(name, args, null);
         }
 
         @Specialization
-        public Object callNamedFunctionWithPackage(VirtualFrame frame, String name, Object[] args, String packageName) {
+        public Object callNamedFunctionWithPackage(String name, Object[] args, String packageName) {
             SymbolInfo symbolInfo = DLL.findSymbolInfo(name, packageName);
             if (symbolInfo == null) {
-                throw RError.error(frame, getEncapsulatingSourceSection(), Message.GENERIC, ".Call %s not found", name);
+                throw RError.error(getEncapsulatingSourceSection(), Message.GENERIC, ".Call %s not found", name);
             }
             try {
                 return RFFIFactory.getRFFI().getCallRFFI().invokeCall(symbolInfo, args);
             } catch (Throwable t) {
-                throw RError.error(frame, getEncapsulatingSourceSection(), RError.Message.NATIVE_CALL_FAILED, t.getMessage());
+                throw RError.error(getEncapsulatingSourceSection(), RError.Message.NATIVE_CALL_FAILED, t.getMessage());
             }
         }
 
