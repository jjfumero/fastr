/*
 * This material is distributed under the GNU General Public License
 * Version 2. You may review the terms of this license at
 * http://www.gnu.org/licenses/gpl-2.0.html
 *
 * Copyright (c) 1995, 1996, 1997  Robert Gentleman and Ross Ihaka
 * Copyright (c) 1995-2014, The R Core Team
 * Copyright (c) 2002-2008, The R Foundation
 * Copyright (c) 2013, 2016, Oracle and/or its affiliates
 *
 * All rights reserved.
 */
package com.oracle.truffle.r.nodes.builtin.base;

<<<<<<< HEAD
=======
import static com.oracle.truffle.r.nodes.builtin.CastBuilder.Predef.*;
>>>>>>> bd84f9ec
import static com.oracle.truffle.r.runtime.RVisibility.OFF;
import static com.oracle.truffle.r.runtime.builtins.RBehavior.COMPLEX;
import static com.oracle.truffle.r.runtime.builtins.RBuiltinKind.INTERNAL;

import com.oracle.truffle.api.CompilerDirectives.TruffleBoundary;
import com.oracle.truffle.api.dsl.Specialization;
import com.oracle.truffle.r.nodes.builtin.CastBuilder;
import com.oracle.truffle.r.nodes.builtin.RBuiltinNode;
import com.oracle.truffle.r.runtime.RCleanUp;
import com.oracle.truffle.r.runtime.RError;
import com.oracle.truffle.r.runtime.RInternalError;
import com.oracle.truffle.r.runtime.RRuntime;
import com.oracle.truffle.r.runtime.RStartParams;
import com.oracle.truffle.r.runtime.RStartParams.SA_TYPE;
import com.oracle.truffle.r.runtime.builtins.RBuiltin;
import com.oracle.truffle.r.runtime.context.RContext;
import com.oracle.truffle.r.runtime.data.RNull;

@RBuiltin(name = "quit", visibility = OFF, kind = INTERNAL, parameterNames = {"save", "status", "runLast"}, behavior = COMPLEX)
public abstract class Quit extends RBuiltinNode {

    @Override
    protected void createCasts(CastBuilder casts) {
        casts.arg("save").mustBe(stringValue(), RError.Message.QUIT_ASK).asStringVector().findFirst();
        casts.arg("status").asIntegerVector().findFirst();
        casts.arg("runLast").asLogicalVector().findFirst();
    }

    private SA_TYPE checkSaveValue(String save) throws RError {
        for (String saveValue : SA_TYPE.SAVE_VALUES) {
            if (saveValue.equals(save)) {
                return SA_TYPE.fromString(save);
            }
        }
        throw RError.error(this, RError.Message.QUIT_SAVE);
    }

    @Specialization
    @TruffleBoundary
<<<<<<< HEAD
    protected Object doQuit(RAbstractStringVector saveArg, final int status, final byte runLastIn) {
=======
    protected Object doQuit(String save, final int status, final byte runLastIn) {
        byte runLast = runLastIn;
>>>>>>> bd84f9ec
        if (RContext.getInstance().stateInstrumentation.getBrowserState().inBrowser()) {
            RError.warning(this, RError.Message.BROWSER_QUIT);
            return RNull.instance;
        }
<<<<<<< HEAD
        String save = saveArg.getDataAt(0);
=======
>>>>>>> bd84f9ec
        RStartParams.SA_TYPE ask = checkSaveValue(save);
        if (ask == SA_TYPE.SAVEASK && !RContext.getInstance().getConsoleHandler().isInteractive()) {
            RError.warning(this, RError.Message.QUIT_ASK_INTERACTIVE);
        }
        if (status == RRuntime.INT_NA) {
            RError.warning(this, RError.Message.QUIT_INVALID_STATUS);
<<<<<<< HEAD
        }
        byte runLast = runLastIn;
=======
            runLast = RRuntime.LOGICAL_FALSE;
        }
>>>>>>> bd84f9ec
        if (runLast == RRuntime.LOGICAL_NA) {
            RError.warning(this, RError.Message.QUIT_INVALID_RUNLAST);
            runLast = RRuntime.LOGICAL_FALSE;
        }
        RCleanUp.cleanUp(ask, status, RRuntime.fromLogical(runLast));
        throw RInternalError.shouldNotReachHere("cleanup returned");
<<<<<<< HEAD
    }

    @SuppressWarnings("unused")
    @Fallback
    protected Object doQuit(Object saveArg, Object status, Object runLast) {
        if (RRuntime.asString(saveArg) == null) {
            throw RError.error(this, RError.Message.QUIT_ASK);
        }
        throw RError.error(this, RError.Message.INVALID_OR_UNIMPLEMENTED_ARGUMENTS);
=======
>>>>>>> bd84f9ec
    }
}<|MERGE_RESOLUTION|>--- conflicted
+++ resolved
@@ -12,10 +12,7 @@
  */
 package com.oracle.truffle.r.nodes.builtin.base;
 
-<<<<<<< HEAD
-=======
 import static com.oracle.truffle.r.nodes.builtin.CastBuilder.Predef.*;
->>>>>>> bd84f9ec
 import static com.oracle.truffle.r.runtime.RVisibility.OFF;
 import static com.oracle.truffle.r.runtime.builtins.RBehavior.COMPLEX;
 import static com.oracle.truffle.r.runtime.builtins.RBuiltinKind.INTERNAL;
@@ -55,50 +52,26 @@
 
     @Specialization
     @TruffleBoundary
-<<<<<<< HEAD
-    protected Object doQuit(RAbstractStringVector saveArg, final int status, final byte runLastIn) {
-=======
     protected Object doQuit(String save, final int status, final byte runLastIn) {
         byte runLast = runLastIn;
->>>>>>> bd84f9ec
         if (RContext.getInstance().stateInstrumentation.getBrowserState().inBrowser()) {
             RError.warning(this, RError.Message.BROWSER_QUIT);
             return RNull.instance;
         }
-<<<<<<< HEAD
-        String save = saveArg.getDataAt(0);
-=======
->>>>>>> bd84f9ec
         RStartParams.SA_TYPE ask = checkSaveValue(save);
         if (ask == SA_TYPE.SAVEASK && !RContext.getInstance().getConsoleHandler().isInteractive()) {
             RError.warning(this, RError.Message.QUIT_ASK_INTERACTIVE);
         }
         if (status == RRuntime.INT_NA) {
             RError.warning(this, RError.Message.QUIT_INVALID_STATUS);
-<<<<<<< HEAD
-        }
-        byte runLast = runLastIn;
-=======
             runLast = RRuntime.LOGICAL_FALSE;
         }
->>>>>>> bd84f9ec
         if (runLast == RRuntime.LOGICAL_NA) {
             RError.warning(this, RError.Message.QUIT_INVALID_RUNLAST);
             runLast = RRuntime.LOGICAL_FALSE;
         }
         RCleanUp.cleanUp(ask, status, RRuntime.fromLogical(runLast));
         throw RInternalError.shouldNotReachHere("cleanup returned");
-<<<<<<< HEAD
     }
 
-    @SuppressWarnings("unused")
-    @Fallback
-    protected Object doQuit(Object saveArg, Object status, Object runLast) {
-        if (RRuntime.asString(saveArg) == null) {
-            throw RError.error(this, RError.Message.QUIT_ASK);
-        }
-        throw RError.error(this, RError.Message.INVALID_OR_UNIMPLEMENTED_ARGUMENTS);
-=======
->>>>>>> bd84f9ec
-    }
 }