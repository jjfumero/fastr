--- conflicted
+++ resolved
@@ -35,11 +35,7 @@
 import com.oracle.truffle.r.nodes.builtin.*;
 import com.oracle.truffle.r.runtime.*;
 import com.oracle.truffle.r.runtime.data.*;
-<<<<<<< HEAD
-import com.oracle.truffle.r.runtime.data.RPromise.*;
 import com.oracle.truffle.r.runtime.env.frame.*;
-=======
->>>>>>> 723dfca3
 import com.oracle.truffle.r.runtime.ops.na.*;
 
 /**
@@ -57,12 +53,8 @@
     private final ConditionProfile emptyPromiseProfile = ConditionProfile.createBinaryProfile();
     private final NAProfile na = NAProfile.create();
 
-<<<<<<< HEAD
-    private final PromiseProfile promiseProfile = new PromiseProfile();
     private final BranchProfile invalidateProfile = BranchProfile.create();
 
-=======
->>>>>>> 723dfca3
     @Override
     public RNode[] getParameterValues() {
         return new RNode[]{ConstantNode.create(RNull.instance), ConstantNode.create(false)};
