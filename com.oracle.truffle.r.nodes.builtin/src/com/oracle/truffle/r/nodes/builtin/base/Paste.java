/*
 * Copyright (c) 2013, 2015, Oracle and/or its affiliates. All rights reserved.
 * DO NOT ALTER OR REMOVE COPYRIGHT NOTICES OR THIS FILE HEADER.
 *
 * This code is free software; you can redistribute it and/or modify it
 * under the terms of the GNU General Public License version 2 only, as
 * published by the Free Software Foundation.
 *
 * This code is distributed in the hope that it will be useful, but WITHOUT
 * ANY WARRANTY; without even the implied warranty of MERCHANTABILITY or
 * FITNESS FOR A PARTICULAR PURPOSE.  See the GNU General Public License
 * version 2 for more details (a copy is included in the LICENSE file that
 * accompanied this code).
 *
 * You should have received a copy of the GNU General Public License version
 * 2 along with this work; if not, write to the Free Software Foundation,
 * Inc., 51 Franklin St, Fifth Floor, Boston, MA 02110-1301 USA.
 *
 * Please contact Oracle, 500 Oracle Parkway, Redwood Shores, CA 94065 USA
 * or visit www.oracle.com if you need additional information or have any
 * questions.
 */
package com.oracle.truffle.r.nodes.builtin.base;

import static com.oracle.truffle.r.runtime.RBuiltinKind.*;

import com.oracle.truffle.api.*;
import com.oracle.truffle.api.CompilerDirectives.TruffleBoundary;
import com.oracle.truffle.api.dsl.*;
import com.oracle.truffle.api.frame.*;
import com.oracle.truffle.api.utilities.*;
import com.oracle.truffle.r.nodes.*;
import com.oracle.truffle.r.nodes.access.*;
import com.oracle.truffle.r.nodes.builtin.*;
import com.oracle.truffle.r.nodes.unary.*;
import com.oracle.truffle.r.runtime.*;
import com.oracle.truffle.r.runtime.data.*;

@RBuiltin(name = "paste", kind = INTERNAL, parameterNames = {"", "sep", "collapse"})
@GenerateNodeFactory
public abstract class Paste extends RBuiltinNode {

    private static final String[] ONE_EMPTY_STRING = new String[]{""};

    public abstract Object executeList(VirtualFrame frame, RList value, String sep, Object collapse);

    /**
     * {@code paste} is specified to convert its arguments using {@code as.character}.
     */
    @Child private AsCharacter asCharacterNode;
    @Child private CastStringNode castCharacterNode;

    private final ConditionProfile emptyOrNull = ConditionProfile.createBinaryProfile();
    private final ConditionProfile vectorOrSequence = ConditionProfile.createBinaryProfile();
    private final ConditionProfile noCollapse = ConditionProfile.createBinaryProfile();
    private final ConditionProfile reusedResultProfile = ConditionProfile.createBinaryProfile();

    @Override
    public RNode[] getParameterValues() {
        return new RNode[]{ConstantNode.create(RMissing.instance), ConstantNode.create(RMissing.instance), ConstantNode.create(RMissing.instance)};
    }

    private RStringVector castCharacter(VirtualFrame frame, Object o) {
        if (asCharacterNode == null) {
            CompilerDirectives.transferToInterpreterAndInvalidate();
            asCharacterNode = insert(AsCharacterFactory.create(new RNode[1], this.getBuiltin(), getSuppliedArgsNames()));
        }
        Object ret = asCharacterNode.execute(frame, o);
        if (ret instanceof String) {
            return RDataFactory.createStringVector((String) ret);
        } else {
            return (RStringVector) ret;
        }
    }

    /**
     * FIXME The exact semantics needs checking regarding the use of {@code as.character}. Currently
     * there are problem using it here, so we retain the previous implementation that just uses
     * {@link CastStringNode}.
     */
    private RStringVector castCharacterVector(VirtualFrame frame, Object o) {
        if (castCharacterNode == null) {
            CompilerDirectives.transferToInterpreterAndInvalidate();
            castCharacterNode = insert(CastStringNodeGen.create(null, false, true, false, false));
        }
        Object ret = castCharacterNode.executeString(frame, o);
        if (ret instanceof String) {
            return RDataFactory.createStringVector((String) ret);
        } else {
            return (RStringVector) ret;
        }
    }

    @Specialization
    protected RStringVector pasteList(VirtualFrame frame, RList values, String sep, RNull collapse) {
        return pasteList(frame, values, sep, (Object) collapse);
    }

    @Specialization
    protected RStringVector pasteList(VirtualFrame frame, RList values, String sep, Object collapse) {
        controlVisibility();
        if (emptyOrNull.profile(isEmptyOrNull(values))) {
            return RDataFactory.createEmptyStringVector();
        }
        int length = values.getLength();
        String[][] converted = new String[length][];
        int maxLength = 1;
        for (int i = 0; i < length; i++) {
            Object element = values.getDataAt(i);
            String[] array;
            if (vectorOrSequence.profile(element instanceof RVector || element instanceof RSequence)) {
<<<<<<< HEAD
                array = castCharacterVector(frame, element).getDataWithoutCopying();
            } else {
                array = new String[]{castCharacter(frame, element)};
=======
                converted[i] = castCharacterVector(frame, element);
            } else {
                converted[i] = castCharacter(frame, element);
            }
            if (converted[i] instanceof RStringVector) {
                int len = ((RStringVector) converted[i]).getLength();
                if (len > maxLength) {
                    maxLength = len;
                }
>>>>>>> 7757e206
            }
            maxLength = Math.max(maxLength, array.length);
            converted[i] = array.length == 0 ? ONE_EMPTY_STRING : array;
        }

        String[] result = prepareResult(sep, length, converted, maxLength);
        if (noCollapse.profile(collapse != RNull.instance)) {
            String collapseString = RRuntime.toString(collapse);
            return buildString(result, collapseString);
        } else {
            return RDataFactory.createStringVector(result, RDataFactory.COMPLETE_VECTOR);
        }
    }

    private String[] prepareResult(String sep, int length, String[][] converted, int maxLength) {
        String[] result = new String[maxLength];
        String lastResult = null;
        for (int i = 0; i < maxLength; i++) {
            if (i > 0) {
                // check if the next string is composed of the same elements
                int j;
                for (j = 0; j < length; j++) {
                    String element = converted[j][i % converted[j].length];
                    String lastElement = converted[j][(i - 1) % converted[j].length];
                    if (element != lastElement) {
                        break;
                    }
                }
                if (reusedResultProfile.profile(j == length)) {
                    result[i] = lastResult;
                    continue;
                }
            }
            result[i] = lastResult = concatStrings(converted, i, length, sep);
        }
        return result;
    }

    @TruffleBoundary
    private static String concatStrings(String[][] converted, int index, int length, String sep) {
        // pre compute the string length for the StringBuilder
        int stringLength = -sep.length();
        for (int j = 0; j < length; j++) {
            String element = converted[j][index % converted[j].length];
            stringLength += element.length() + sep.length();
        }
        StringBuilder builder = new StringBuilder(stringLength);
        for (int j = 0; j < length; j++) {
            if (j != 0) {
                builder.append(sep);
            }
            builder.append(converted[j][index % converted[j].length]);
        }
        assert builder.length() == stringLength;
        return RRuntime.toString(builder);
    }

    public boolean isEmptyOrNull(RList values) {
        return values.getLength() == 0 || (values.getLength() == 1 && values.getDataAt(0) == RNull.instance);
    }

    @TruffleBoundary
    private static RStringVector buildString(String[] value, String collapseString) {
        StringBuilder sb = new StringBuilder();
        for (int i = 0; i < value.length; i++) {
            if (i > 0) {
                sb.append(collapseString);
            }
            sb.append(value[i]);
        }
        return RDataFactory.createStringVector(new String[]{RRuntime.toString(sb)}, RDataFactory.COMPLETE_VECTOR);
    }
}<|MERGE_RESOLUTION|>--- conflicted
+++ resolved
@@ -109,21 +109,9 @@
             Object element = values.getDataAt(i);
             String[] array;
             if (vectorOrSequence.profile(element instanceof RVector || element instanceof RSequence)) {
-<<<<<<< HEAD
                 array = castCharacterVector(frame, element).getDataWithoutCopying();
             } else {
-                array = new String[]{castCharacter(frame, element)};
-=======
-                converted[i] = castCharacterVector(frame, element);
-            } else {
-                converted[i] = castCharacter(frame, element);
-            }
-            if (converted[i] instanceof RStringVector) {
-                int len = ((RStringVector) converted[i]).getLength();
-                if (len > maxLength) {
-                    maxLength = len;
-                }
->>>>>>> 7757e206
+                array = castCharacter(frame, element).getDataWithoutCopying();
             }
             maxLength = Math.max(maxLength, array.length);
             converted[i] = array.length == 0 ? ONE_EMPTY_STRING : array;
