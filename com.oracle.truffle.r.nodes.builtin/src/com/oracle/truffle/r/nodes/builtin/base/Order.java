/*
 * This material is distributed under the GNU General Public License
 * Version 2. You may review the terms of this license at
 * http://www.gnu.org/licenses/gpl-2.0.html
 *
 * Copyright (c) 1995, 1996, 1997  Robert Gentleman and Ross Ihaka
 * Copyright (c) 1995-2014, The R Core Team
 * Copyright (c) 2004, The R Foundation
 * Copyright (c) 2014, Oracle and/or its affiliates
 *
 * All rights reserved.
 */
package com.oracle.truffle.r.nodes.builtin.base;

import static com.oracle.truffle.r.runtime.RBuiltinKind.*;

import com.oracle.truffle.api.*;
import com.oracle.truffle.api.dsl.*;
import com.oracle.truffle.api.frame.*;
import com.oracle.truffle.api.utilities.*;
import com.oracle.truffle.r.nodes.builtin.*;
import com.oracle.truffle.r.nodes.unary.*;
import com.oracle.truffle.r.runtime.*;
import com.oracle.truffle.r.runtime.data.*;
import com.oracle.truffle.r.runtime.data.closures.*;
import com.oracle.truffle.r.runtime.data.model.*;
import com.oracle.truffle.r.runtime.ops.na.*;

<<<<<<< HEAD
@RBuiltin(name = "order", kind = SUBSTITUTE, parameterNames = {"x", "tie"})
@GenerateNodeFactory
// TODO INTERNAL
public abstract class Order extends RBuiltinNode {
=======
@RBuiltin(name = "order", kind = INTERNAL, parameterNames = {"na.last", "decreasing", "..."})
public abstract class Order extends RPrecedenceBuiltinNode {
>>>>>>> 66306301

    public abstract RIntVector executeRIntVector(VirtualFrame frame, byte naLast, byte dec, RArgsValuesAndNames args);

    @Child private CastToVectorNode castVector;

    private final NACheck naCheck = NACheck.create();
    private final BranchProfile error = BranchProfile.create();
    private final ConditionProfile decProfile = ConditionProfile.createBinaryProfile();

    private static final int[] SINCS = {1073790977, 268460033, 67121153, 16783361, 4197377, 1050113, 262913, 65921, 16577, 4193, 1073, 281, 77, 23, 8, 1, 0};

    private RAbstractVector castVector(VirtualFrame frame, Object value) {
        if (castVector == null) {
            CompilerDirectives.transferToInterpreterAndInvalidate();
            castVector = insert(CastToVectorNodeFactory.create(null, false, false, false, false));
        }
        return (RAbstractVector) castVector.executeObject(frame, value);
    }

    @SuppressWarnings("unused")
    @Specialization(guards = "noVec")
    RNull orderEmpty(VirtualFrame frame, RAbstractLogicalVector naLastVec, RAbstractLogicalVector decVec, RArgsValuesAndNames args) {
        return RNull.instance;
    }

    @Specialization(guards = {"oneVec", "isIntegerPrecedence"})
    Object orderInt(VirtualFrame frame, RAbstractLogicalVector naLastVec, RAbstractLogicalVector decVec, RArgsValuesAndNames args) {
        Object[] vectors = args.getValues();
        RAbstractIntVector v = (RAbstractIntVector) castVector(frame, vectors[0]);
        int n = v.getLength();

        boolean naLast = true;
        boolean dec = true;

        if (naLastVec.getLength() == 0 || naLastVec.getDataAt(0) == RRuntime.LOGICAL_FALSE) {
            naLast = false;
        }
        if (decVec.getLength() == 0 || decVec.getDataAt(0) == RRuntime.LOGICAL_FALSE) {
            dec = false;
        }

        int[] indx = new int[n];
        for (int i = 0; i < indx.length; i++) {
            indx[i] = i;
        }
        orderVector1(indx, v, naLast, dec);
        for (int i = 0; i < indx.length; i++) {
            indx[i] = indx[i] + 1;
        }

        return RDataFactory.createIntVector(indx, RDataFactory.COMPLETE_VECTOR);
    }

    @Specialization(guards = {"oneVec", "isDoublePrecedence"})
    Object orderDouble(VirtualFrame frame, RAbstractLogicalVector naLastVec, RAbstractLogicalVector decVec, RArgsValuesAndNames args) {
        Object[] vectors = args.getValues();
        RAbstractDoubleVector v = (RAbstractDoubleVector) castVector(frame, vectors[0]);
        int n = v.getLength();

        boolean naLast = true;
        boolean dec = true;

        if (naLastVec.getLength() == 0 || naLastVec.getDataAt(0) == RRuntime.LOGICAL_FALSE) {
            naLast = false;
        }
        if (decVec.getLength() == 0 || decVec.getDataAt(0) == RRuntime.LOGICAL_FALSE) {
            dec = false;
        }

        int[] indx = new int[n];
        for (int i = 0; i < indx.length; i++) {
            indx[i] = i;
        }
        orderVector1(indx, v, naLast, dec);
        for (int i = 0; i < indx.length; i++) {
            indx[i] = indx[i] + 1;
        }

        return RDataFactory.createIntVector(indx, RDataFactory.COMPLETE_VECTOR);
    }

    @Specialization(guards = {"oneVec", "isLogicalPrecedence"})
    Object orderLogical(VirtualFrame frame, RAbstractLogicalVector naLastVec, RAbstractLogicalVector decVec, RArgsValuesAndNames args) {
        Object[] vectors = args.getValues();
        vectors[0] = RClosures.createLogicalToIntVector((RAbstractLogicalVector) castVector(frame, vectors[0]), naCheck);
        return orderInt(frame, naLastVec, decVec, args);
    }

    @Specialization(guards = {"oneVec", "isStringPrecedence"})
    Object orderString(VirtualFrame frame, RAbstractLogicalVector naLastVec, RAbstractLogicalVector decVec, RArgsValuesAndNames args) {
        Object[] vectors = args.getValues();
        RAbstractStringVector v = (RAbstractStringVector) castVector(frame, vectors[0]);
        int n = v.getLength();

        boolean naLast = true;
        boolean dec = true;

        if (naLastVec.getLength() == 0 || naLastVec.getDataAt(0) == RRuntime.LOGICAL_FALSE) {
            naLast = false;
        }
        if (decVec.getLength() == 0 || decVec.getDataAt(0) == RRuntime.LOGICAL_FALSE) {
            dec = false;
        }

        int[] indx = new int[n];
        for (int i = 0; i < indx.length; i++) {
            indx[i] = i;
        }
        orderVector1(indx, v, naLast, dec);
        for (int i = 0; i < indx.length; i++) {
            indx[i] = indx[i] + 1;
        }

        return RDataFactory.createIntVector(indx, RDataFactory.COMPLETE_VECTOR);
    }

    @Specialization(guards = {"oneVec", "isComplexPrecedence"})
    Object orderComplex(VirtualFrame frame, RAbstractLogicalVector naLastVec, RAbstractLogicalVector decVec, RArgsValuesAndNames args) {
        Object[] vectors = args.getValues();
        RAbstractComplexVector v = (RAbstractComplexVector) castVector(frame, vectors[0]);
        int n = v.getLength();

        boolean naLast = true;
        boolean dec = true;

        if (naLastVec.getLength() == 0 || naLastVec.getDataAt(0) == RRuntime.LOGICAL_FALSE) {
            naLast = false;
        }
        if (decVec.getLength() == 0 || decVec.getDataAt(0) == RRuntime.LOGICAL_FALSE) {
            dec = false;
        }

        int[] indx = new int[n];
        for (int i = 0; i < indx.length; i++) {
            indx[i] = i;
        }
        orderVector1(indx, v, naLast, dec);
        for (int i = 0; i < indx.length; i++) {
            indx[i] = indx[i] + 1;
        }

        return RDataFactory.createIntVector(indx, RDataFactory.COMPLETE_VECTOR);
    }

    private int preprocessVectorsInt(VirtualFrame frame, RArgsValuesAndNames args) {
        Object[] vectors = args.getValues();
        RAbstractVector v = castVector(frame, castInteger(frame, vectors[0], false));
        int n = v.getLength();
        vectors[0] = v;
        for (int i = 1; i < vectors.length; i++) {
            v = castVector(frame, castInteger(frame, vectors[i], false));
            if (n != v.getLength()) {
                error.enter();
                throw RError.error(RError.Message.ARGUMENT_LENGTHS_DIFFER);
            }
            vectors[i] = v;
        }
        return n;
    }

    private int preprocessVectorsDouble(VirtualFrame frame, RArgsValuesAndNames args) {
        Object[] vectors = args.getValues();
        RAbstractVector v = castVector(frame, castDouble(frame, vectors[0], false));
        int n = v.getLength();
        vectors[0] = v;
        for (int i = 1; i < vectors.length; i++) {
            v = castVector(frame, castDouble(frame, vectors[i], false));
            if (n != v.getLength()) {
                error.enter();
                throw RError.error(RError.Message.ARGUMENT_LENGTHS_DIFFER);
            }
            vectors[i] = v;
        }
        return n;
    }

    private int preprocessVectorsLogical(VirtualFrame frame, RArgsValuesAndNames args) {
        Object[] vectors = args.getValues();
        RAbstractVector v = RClosures.createLogicalToIntVector((RAbstractLogicalVector) castVector(frame, castLogical(frame, vectors[0], false)), naCheck);
        int n = v.getLength();
        vectors[0] = v;
        for (int i = 1; i < vectors.length; i++) {
            v = RClosures.createLogicalToIntVector((RAbstractLogicalVector) castVector(frame, castLogical(frame, vectors[i], false)), naCheck);
            if (n != v.getLength()) {
                error.enter();
                throw RError.error(RError.Message.ARGUMENT_LENGTHS_DIFFER);
            }
            vectors[i] = v;
        }
        return n;
    }

    private int preprocessVectorsString(VirtualFrame frame, RArgsValuesAndNames args) {
        Object[] vectors = args.getValues();
        RAbstractVector v = castVector(frame, castString(frame, vectors[0], false));
        int n = v.getLength();
        vectors[0] = v;
        for (int i = 1; i < vectors.length; i++) {
            v = castVector(frame, castString(frame, vectors[i], false));
            if (n != v.getLength()) {
                error.enter();
                throw RError.error(RError.Message.ARGUMENT_LENGTHS_DIFFER);
            }
            vectors[i] = v;
        }
        return n;
    }

    private int preprocessVectorsComplex(VirtualFrame frame, RArgsValuesAndNames args) {
        Object[] vectors = args.getValues();
        RAbstractVector v = castVector(frame, castComplex(frame, vectors[0], false));
        int n = v.getLength();
        vectors[0] = v;
        for (int i = 1; i < vectors.length; i++) {
            v = castVector(frame, castComplex(frame, vectors[i], false));
            if (n != v.getLength()) {
                error.enter();
                throw RError.error(RError.Message.ARGUMENT_LENGTHS_DIFFER);
            }
            vectors[i] = v;
        }
        return n;
    }

    @Specialization(guards = {"!oneVec", "!noVec", "isIntegerPrecedence"})
    Object orderIntMulti(VirtualFrame frame, RAbstractLogicalVector naLastVec, RAbstractLogicalVector decVec, RArgsValuesAndNames args) {
        int n = preprocessVectorsInt(frame, args);

        boolean naLast = true;
        boolean dec = true;

        if (naLastVec.getLength() == 0 || naLastVec.getDataAt(0) == RRuntime.LOGICAL_FALSE) {
            naLast = false;
        }
        if (decVec.getLength() == 0 || decVec.getDataAt(0) == RRuntime.LOGICAL_FALSE) {
            dec = false;
        }

        int[] indx = new int[n];
        for (int i = 0; i < indx.length; i++) {
            indx[i] = i;
        }
        orderVectorInt(indx, args, naLast, dec);
        for (int i = 0; i < indx.length; i++) {
            indx[i] = indx[i] + 1;
        }

        return RDataFactory.createIntVector(indx, RDataFactory.COMPLETE_VECTOR);
    }

    @Specialization(guards = {"!oneVec", "!noVec", "isDoublePrecedence"})
    Object orderDoubleMulti(VirtualFrame frame, RAbstractLogicalVector naLastVec, RAbstractLogicalVector decVec, RArgsValuesAndNames args) {
        int n = preprocessVectorsDouble(frame, args);

        boolean naLast = true;
        boolean dec = true;

        if (naLastVec.getLength() == 0 || naLastVec.getDataAt(0) == RRuntime.LOGICAL_FALSE) {
            naLast = false;
        }
        if (decVec.getLength() == 0 || decVec.getDataAt(0) == RRuntime.LOGICAL_FALSE) {
            dec = false;
        }

        int[] indx = new int[n];
        for (int i = 0; i < indx.length; i++) {
            indx[i] = i;
        }
        orderVectorDouble(indx, args, naLast, dec);
        for (int i = 0; i < indx.length; i++) {
            indx[i] = indx[i] + 1;
        }

        return RDataFactory.createIntVector(indx, RDataFactory.COMPLETE_VECTOR);
    }

    @Specialization(guards = {"!oneVec", "!noVec", "isLogicalPrecedence"})
    Object orderLogicalMulti(VirtualFrame frame, RAbstractLogicalVector naLastVec, RAbstractLogicalVector decVec, RArgsValuesAndNames args) {
        preprocessVectorsLogical(frame, args);
        return orderIntMulti(frame, naLastVec, decVec, args);
    }

    @Specialization(guards = {"!oneVec", "!noVec", "isStringPrecedence"})
    Object orderStringMulti(VirtualFrame frame, RAbstractLogicalVector naLastVec, RAbstractLogicalVector decVec, RArgsValuesAndNames args) {
        int n = preprocessVectorsString(frame, args);

        boolean naLast = true;
        boolean dec = true;

        if (naLastVec.getLength() == 0 || naLastVec.getDataAt(0) == RRuntime.LOGICAL_FALSE) {
            naLast = false;
        }
        if (decVec.getLength() == 0 || decVec.getDataAt(0) == RRuntime.LOGICAL_FALSE) {
            dec = false;
        }

        int[] indx = new int[n];
        for (int i = 0; i < indx.length; i++) {
            indx[i] = i;
        }
        orderVectorString(indx, args, naLast, dec);
        for (int i = 0; i < indx.length; i++) {
            indx[i] = indx[i] + 1;
        }

        return RDataFactory.createIntVector(indx, RDataFactory.COMPLETE_VECTOR);
    }

    @Specialization(guards = {"!oneVec", "!noVec", "isComplexPrecedence"})
    Object orderComplexMulti(VirtualFrame frame, RAbstractLogicalVector naLastVec, RAbstractLogicalVector decVec, RArgsValuesAndNames args) {
        int n = preprocessVectorsComplex(frame, args);

        boolean naLast = true;
        boolean dec = true;

        if (naLastVec.getLength() == 0 || naLastVec.getDataAt(0) == RRuntime.LOGICAL_FALSE) {
            naLast = false;
        }
        if (decVec.getLength() == 0 || decVec.getDataAt(0) == RRuntime.LOGICAL_FALSE) {
            dec = false;
        }

        int[] indx = new int[n];
        for (int i = 0; i < indx.length; i++) {
            indx[i] = i;
        }
        orderVectorComplex(indx, args, naLast, dec);
        for (int i = 0; i < indx.length; i++) {
            indx[i] = indx[i] + 1;
        }

        return RDataFactory.createIntVector(indx, RDataFactory.COMPLETE_VECTOR);
    }

    static int icmp(int x, int y, boolean naLast) {
        boolean nax = RRuntime.isNA(x);
        boolean nay = RRuntime.isNA(y);
        if (nax && nay) {
            return 0;
        }
        if (nax) {
            return naLast ? 1 : -1;
        }
        if (nay) {
            return naLast ? -1 : 1;
        }
        if (x < y) {
            return -1;
        }
        if (x > y) {
            return 1;
        }
        return 0;
    }

    static int rcmp(double x, double y, boolean naLast) {
        boolean nax = RRuntime.isNAorNaN(x);
        boolean nay = RRuntime.isNAorNaN(y);
        if (nax && nay) {
            return 0;
        }
        if (nax) {
            return naLast ? 1 : -1;
        }
        if (nay) {
            return naLast ? -1 : 1;
        }
        if (x < y) {
            return -1;
        }
        if (x > y) {
            return 1;
        }
        return 0;
    }

    static int scmp(String x, String y, boolean naLast) {
        boolean nax = RRuntime.isNA(x);
        boolean nay = RRuntime.isNA(y);
        if (nax && nay) {
            return 0;
        }
        if (nax) {
            return naLast ? 1 : -1;
        }
        if (nay) {
            return naLast ? -1 : 1;
        }
        if (x.compareTo(y) < 0) {
            return -1;
        }
        if (x.compareTo(y) > 0) {
            return 1;
        }
        return 0;
    }

    static int ccmp(RComplex x, RComplex y, boolean naLast) {
        // compare real parts
        boolean nax = RRuntime.isNA(x.getRealPart());
        boolean nay = RRuntime.isNA(y.getRealPart());
        if (nax && nay) {
            return 0;
        }
        if (nax) {
            return naLast ? 1 : -1;
        }
        if (nay) {
            return naLast ? -1 : 1;
        }
        if (x.getRealPart() < y.getRealPart()) {
            return -1;
        }
        if (x.getRealPart() > y.getRealPart()) {
            return 1;
        }

        // compare real parts
        nax = RRuntime.isNA(x.getImaginaryPart());
        nay = RRuntime.isNA(y.getImaginaryPart());
        if (nax && nay) {
            return 0;
        }
        if (nax) {
            return naLast ? 1 : -1;
        }
        if (nay) {
            return naLast ? -1 : 1;
        }
        if (x.getImaginaryPart() < y.getImaginaryPart()) {
            return -1;
        }
        if (x.getImaginaryPart() > y.getImaginaryPart()) {
            return 1;
        }
        return 0; // equal
    }

    private static boolean greaterSubInt(int i, int j, RArgsValuesAndNames args, boolean naLast, boolean dec) {
        Object[] vectors = args.getValues();
        int c = -1;
        for (int k = 0; k < args.length(); k++) {
            RAbstractIntVector v = (RAbstractIntVector) vectors[k];
            c = rcmp(v.getDataAt(i), v.getDataAt(j), naLast);
            if (dec) {
                c = -c;
            }
            if (c > 0) {
                return true;
            }
            if (c < 0) {
                return false;
            }
        }
        return (c == 0 && i < j) ? false : true;
    }

    private static boolean greaterSubDouble(int i, int j, RArgsValuesAndNames args, boolean naLast, boolean dec) {
        Object[] vectors = args.getValues();
        int c = -1;
        for (int k = 0; k < args.length(); k++) {
            RAbstractDoubleVector v = (RAbstractDoubleVector) vectors[k];
            c = rcmp(v.getDataAt(i), v.getDataAt(j), naLast);
            if (dec) {
                c = -c;
            }
            if (c > 0) {
                return true;
            }
            if (c < 0) {
                return false;
            }
        }
        return (c == 0 && i < j) ? false : true;
    }

    private static boolean greaterSubString(int i, int j, RArgsValuesAndNames args, boolean naLast, boolean dec) {
        Object[] vectors = args.getValues();
        int c = -1;
        for (int k = 0; k < args.length(); k++) {
            RAbstractStringVector v = (RAbstractStringVector) vectors[k];
            c = scmp(v.getDataAt(i), v.getDataAt(j), naLast);
            if (dec) {
                c = -c;
            }
            if (c > 0) {
                return true;
            }
            if (c < 0) {
                return false;
            }
        }
        return (c == 0 && i < j) ? false : true;
    }

    private static boolean greaterSubComplex(int i, int j, RArgsValuesAndNames args, boolean naLast, boolean dec) {
        Object[] vectors = args.getValues();
        int c = -1;
        for (int k = 0; k < args.length(); k++) {
            RAbstractComplexVector v = (RAbstractComplexVector) vectors[k];
            c = ccmp(v.getDataAt(i), v.getDataAt(j), naLast);
            if (dec) {
                c = -c;
            }
            if (c > 0) {
                return true;
            }
            if (c < 0) {
                return false;
            }
        }
        return (c == 0 && i < j) ? false : true;
    }

    private static void orderVectorInt(int[] indx, RArgsValuesAndNames args, boolean naLast, boolean dec) {
        if (indx.length > 1) {

            int t = 0;
            for (; SINCS[t] > indx.length; t++) {
            }
            for (int h = SINCS[t]; t < 16; h = SINCS[++t]) {
                for (int i = h; i < indx.length; i++) {
                    int itmp = indx[i];
                    int j = i;
                    while (j >= h && greaterSubInt(indx[j - h], itmp, args, naLast, dec)) {
                        indx[j] = indx[j - h];
                        j -= h;
                    }
                    indx[j] = itmp;
                }
            }
        }
    }

    private static void orderVectorDouble(int[] indx, RArgsValuesAndNames args, boolean naLast, boolean dec) {
        if (indx.length > 1) {

            int t = 0;
            for (; SINCS[t] > indx.length; t++) {
            }
            for (int h = SINCS[t]; t < 16; h = SINCS[++t]) {
                for (int i = h; i < indx.length; i++) {
                    int itmp = indx[i];
                    int j = i;
                    while (j >= h && greaterSubDouble(indx[j - h], itmp, args, naLast, dec)) {
                        indx[j] = indx[j - h];
                        j -= h;
                    }
                    indx[j] = itmp;
                }
            }
        }
    }

    private static void orderVectorString(int[] indx, RArgsValuesAndNames args, boolean naLast, boolean dec) {
        if (indx.length > 1) {

            int t = 0;
            for (; SINCS[t] > indx.length; t++) {
            }
            for (int h = SINCS[t]; t < 16; h = SINCS[++t]) {
                for (int i = h; i < indx.length; i++) {
                    int itmp = indx[i];
                    int j = i;
                    while (j >= h && greaterSubString(indx[j - h], itmp, args, naLast, dec)) {
                        indx[j] = indx[j - h];
                        j -= h;
                    }
                    indx[j] = itmp;
                }
            }
        }
    }

    private static void orderVectorComplex(int[] indx, RArgsValuesAndNames args, boolean naLast, boolean dec) {
        if (indx.length > 1) {

            int t = 0;
            for (; SINCS[t] > indx.length; t++) {
            }
            for (int h = SINCS[t]; t < 16; h = SINCS[++t]) {
                for (int i = h; i < indx.length; i++) {
                    int itmp = indx[i];
                    int j = i;
                    while (j >= h && greaterSubComplex(indx[j - h], itmp, args, naLast, dec)) {
                        indx[j] = indx[j - h];
                        j -= h;
                    }
                    indx[j] = itmp;
                }
            }
        }
    }

    private void orderVector1(int[] indx, RAbstractIntVector dv, boolean naLast, boolean dec) {
        int lo = 0;
        int hi = indx.length - 1;
        int numNa = 0;
        if (!dv.isComplete()) {
            boolean[] isNa = new boolean[indx.length];
            for (int i = 0; i < isNa.length; i++) {
                if (RRuntime.isNA(dv.getDataAt(i))) {
                    isNa[i] = true;
                    numNa++;
                }
            }

            if (numNa > 0) {
                if (!naLast) {
                    for (int i = 0; i < isNa.length; i++) {
                        isNa[i] = !isNa[i];
                    }
                }
                sortNA(indx, isNa, lo, hi);
                if (naLast) {
                    hi -= numNa;
                } else {
                    lo += numNa;
                }
            }
        }

        sort(indx, dv, lo, hi, dec);
    }

    private void orderVector1(int[] indx, RAbstractDoubleVector dv, boolean naLast, boolean dec) {
        int lo = 0;
        int hi = indx.length - 1;
        int numNa = 0;
        boolean[] isNa = new boolean[indx.length];
        for (int i = 0; i < isNa.length; i++) {
            if (RRuntime.isNAorNaN(dv.getDataAt(i))) {
                isNa[i] = true;
                numNa++;
            }
        }

        if (numNa > 0) {
            if (!naLast) {
                for (int i = 0; i < isNa.length; i++) {
                    isNa[i] = !isNa[i];
                }
            }
            sortNA(indx, isNa, lo, hi);
            if (naLast) {
                hi -= numNa;
            } else {
                lo += numNa;
            }
        }

        sort(indx, dv, lo, hi, dec);
    }

    private void orderVector1(int[] indx, RAbstractStringVector dv, boolean naLast, boolean dec) {
        int lo = 0;
        int hi = indx.length - 1;
        int numNa = 0;
        if (!dv.isComplete()) {
            boolean[] isNa = new boolean[indx.length];
            for (int i = 0; i < isNa.length; i++) {
                if (RRuntime.isNA(dv.getDataAt(i))) {
                    isNa[i] = true;
                    numNa++;
                }
            }

            if (numNa > 0) {
                if (!naLast) {
                    for (int i = 0; i < isNa.length; i++) {
                        isNa[i] = !isNa[i];
                    }
                }
                sortNA(indx, isNa, lo, hi);
                if (naLast) {
                    hi -= numNa;
                } else {
                    lo += numNa;
                }
            }
        }

        sort(indx, dv, lo, hi, dec);
    }

    private void orderVector1(int[] indx, RAbstractComplexVector dv, boolean naLast, boolean dec) {
        int lo = 0;
        int hi = indx.length - 1;
        int numNa = 0;
        if (!dv.isComplete()) {
            boolean[] isNa = new boolean[indx.length];
            for (int i = 0; i < isNa.length; i++) {
                if (RRuntime.isNA(dv.getDataAt(i))) {
                    isNa[i] = true;
                    numNa++;
                }
            }

            if (numNa > 0) {
                if (!naLast) {
                    for (int i = 0; i < isNa.length; i++) {
                        isNa[i] = !isNa[i];
                    }
                }
                sortNA(indx, isNa, lo, hi);
                if (naLast) {
                    hi -= numNa;
                } else {
                    lo += numNa;
                }
            }
        }

        sort(indx, dv, lo, hi, dec);
    }

    private static void sortNA(int[] indx, boolean[] isNa, int lo, int hi) {
        int t = 0;
        for (; SINCS[t] > indx.length; t++) {
        }
        for (int h = SINCS[t]; t < 16; h = SINCS[++t]) {
            for (int i = lo + h; i <= hi; i++) {
                int itmp = indx[i];
                int j = i;
                while (j >= lo + h) {
                    int a = indx[j - h];
                    int b = itmp;
                    if (!((isNa[a] && !isNa[b]) || (isNa[a] == isNa[b] && a > b))) {
                        break;
                    }
                    indx[j] = indx[j - h];
                    j -= h;
                }
                indx[j] = itmp;
            }
        }

    }

    private void sort(int[] indx, RAbstractDoubleVector dv, int lo, int hi, boolean dec) {
        int t = 0;
        for (; SINCS[t] > hi - lo + 1; t++) {
        }
        for (int h = SINCS[t]; t < 16; h = SINCS[++t]) {
            for (int i = lo + h; i <= hi; i++) {
                int itmp = indx[i];
                int j = i;
                while (j >= lo + h) {
                    int a = indx[j - h];
                    int b = itmp;
                    if (decProfile.profile(dec)) {
                        if (!((dv.getDataAt(a)) < dv.getDataAt(b) || (dv.getDataAt(a) == dv.getDataAt(b) && a > b))) {
                            break;
                        }
                    } else {
                        if (!((dv.getDataAt(a)) > dv.getDataAt(b) || (dv.getDataAt(a) == dv.getDataAt(b) && a > b))) {
                            break;
                        }

                    }
                    indx[j] = indx[j - h];
                    j -= h;
                }
                indx[j] = itmp;
            }
        }
    }

    private void sort(int[] indx, RAbstractIntVector dv, int lo, int hi, boolean dec) {
        int t = 0;
        for (; SINCS[t] > hi - lo + 1; t++) {
        }
        for (int h = SINCS[t]; t < 16; h = SINCS[++t]) {
            for (int i = lo + h; i <= hi; i++) {
                int itmp = indx[i];
                int j = i;
                while (j >= lo + h) {
                    int a = indx[j - h];
                    int b = itmp;
                    if (decProfile.profile(dec)) {
                        if (!((dv.getDataAt(a)) < dv.getDataAt(b) || (dv.getDataAt(a) == dv.getDataAt(b) && a > b))) {
                            break;
                        }
                    } else {
                        if (!((dv.getDataAt(a)) > dv.getDataAt(b) || (dv.getDataAt(a) == dv.getDataAt(b) && a > b))) {
                            break;
                        }

                    }
                    indx[j] = indx[j - h];
                    j -= h;
                }
                indx[j] = itmp;
            }
        }
    }

    private void sort(int[] indx, RAbstractStringVector dv, int lo, int hi, boolean dec) {
        int t = 0;
        for (; SINCS[t] > hi - lo + 1; t++) {
        }
        for (int h = SINCS[t]; t < 16; h = SINCS[++t]) {
            for (int i = lo + h; i <= hi; i++) {
                int itmp = indx[i];
                int j = i;
                while (j >= lo + h) {
                    int a = indx[j - h];
                    int b = itmp;
                    if (decProfile.profile(dec)) {
                        if (!(dv.getDataAt(a).compareTo(dv.getDataAt(b)) < 0 || (dv.getDataAt(a).compareTo(dv.getDataAt(b)) == 0 && a > b))) {
                            break;
                        }
                    } else {
                        if (!(dv.getDataAt(a).compareTo(dv.getDataAt(b)) > 0 || (dv.getDataAt(a).compareTo(dv.getDataAt(b)) == 0 && a > b))) {
                            break;
                        }
                    }
                    indx[j] = indx[j - h];
                    j -= h;
                }
                indx[j] = itmp;
            }
        }
    }

    private static boolean lt(RComplex a, RComplex b) {
        if (a.getRealPart() == b.getRealPart()) {
            return a.getImaginaryPart() < b.getImaginaryPart();
        } else {
            return a.getRealPart() < b.getRealPart();
        }
    }

    private static boolean gt(RComplex a, RComplex b) {
        if (a.getRealPart() == b.getRealPart()) {
            return a.getImaginaryPart() > b.getImaginaryPart();
        } else {
            return a.getRealPart() > b.getRealPart();
        }
    }

    private static boolean eq(RComplex a, RComplex b) {
        return a.getRealPart() == b.getRealPart() && a.getImaginaryPart() == b.getImaginaryPart();
    }

    private void sort(int[] indx, RAbstractComplexVector dv, int lo, int hi, boolean dec) {
        int t = 0;
        for (; SINCS[t] > hi - lo + 1; t++) {
        }
        for (int h = SINCS[t]; t < 16; h = SINCS[++t]) {
            for (int i = lo + h; i <= hi; i++) {
                int itmp = indx[i];
                int j = i;
                while (j >= lo + h) {
                    int a = indx[j - h];
                    int b = itmp;
                    if (decProfile.profile(dec)) {
                        if (!(lt(dv.getDataAt(a), dv.getDataAt(b)) || (eq(dv.getDataAt(a), dv.getDataAt(b)) && a > b))) {
                            break;
                        }
                    } else {
                        if (!(gt(dv.getDataAt(a), dv.getDataAt(b)) || (eq(dv.getDataAt(a), dv.getDataAt(b)) && a > b))) {
                            break;
                        }

                    }
                    indx[j] = indx[j - h];
                    j -= h;
                }
                indx[j] = itmp;
            }
        }
    }

    @SuppressWarnings("unused")
    protected boolean isIntegerPrecedence(VirtualFrame frame, RAbstractLogicalVector naLastVec, RAbstractLogicalVector decVec, RArgsValuesAndNames args) {
        return isIntegerPrecedence(frame, args);
    }

    @SuppressWarnings("unused")
    protected boolean isDoublePrecedence(VirtualFrame frame, RAbstractLogicalVector naLastVec, RAbstractLogicalVector decVec, RArgsValuesAndNames args) {
        return isDoublePrecedence(frame, args);
    }

    @SuppressWarnings("unused")
    protected boolean isLogicalPrecedence(VirtualFrame frame, RAbstractLogicalVector naLastVec, RAbstractLogicalVector decVec, RArgsValuesAndNames args) {
        return isLogicalPrecedence(frame, args);
    }

    @SuppressWarnings("unused")
    protected boolean isStringPrecedence(VirtualFrame frame, RAbstractLogicalVector naLastVec, RAbstractLogicalVector decVec, RArgsValuesAndNames args) {
        return isStringPrecedence(frame, args);
    }

    @SuppressWarnings("unused")
    protected boolean isComplexPrecedence(VirtualFrame frame, RAbstractLogicalVector naLastVec, RAbstractLogicalVector decVec, RArgsValuesAndNames args) {
        return isComplexPrecedence(frame, args);
    }

    @SuppressWarnings("unused")
    protected boolean noVec(RAbstractLogicalVector naLastVec, RAbstractLogicalVector decVec, RArgsValuesAndNames args) {
        return args.length() == 0;
    }

    @SuppressWarnings("unused")
    protected boolean oneVec(RAbstractLogicalVector naLastVec, RAbstractLogicalVector decVec, RArgsValuesAndNames args) {
        return args.length() == 1;
    }

}<|MERGE_RESOLUTION|>--- conflicted
+++ resolved
@@ -26,15 +26,9 @@
 import com.oracle.truffle.r.runtime.data.model.*;
 import com.oracle.truffle.r.runtime.ops.na.*;
 
-<<<<<<< HEAD
-@RBuiltin(name = "order", kind = SUBSTITUTE, parameterNames = {"x", "tie"})
 @GenerateNodeFactory
-// TODO INTERNAL
-public abstract class Order extends RBuiltinNode {
-=======
 @RBuiltin(name = "order", kind = INTERNAL, parameterNames = {"na.last", "decreasing", "..."})
 public abstract class Order extends RPrecedenceBuiltinNode {
->>>>>>> 66306301
 
     public abstract RIntVector executeRIntVector(VirtualFrame frame, byte naLast, byte dec, RArgsValuesAndNames args);
 
@@ -49,7 +43,7 @@
     private RAbstractVector castVector(VirtualFrame frame, Object value) {
         if (castVector == null) {
             CompilerDirectives.transferToInterpreterAndInvalidate();
-            castVector = insert(CastToVectorNodeFactory.create(null, false, false, false, false));
+            castVector = insert(CastToVectorNodeGen.create(null, false, false, false, false));
         }
         return (RAbstractVector) castVector.executeObject(frame, value);
     }
