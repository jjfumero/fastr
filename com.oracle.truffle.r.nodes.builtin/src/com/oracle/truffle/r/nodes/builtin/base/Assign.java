--- conflicted
+++ resolved
@@ -51,12 +51,8 @@
 
     // FIXME deal with omitted parameters: pos, imemdiate
 
-<<<<<<< HEAD
-    private final BranchProfile[] slotFoundOnIteration = {new BranchProfile(), new BranchProfile(), new BranchProfile()};
-    private final BranchProfile invalidateProfile = new BranchProfile();
-=======
     private final BranchProfile[] slotFoundOnIteration = {BranchProfile.create(), BranchProfile.create(), BranchProfile.create()};
->>>>>>> b4407f63
+    private final BranchProfile invalidateProfile = BranchProfile.create();
 
     @Override
     public RNode[] getParameterValues() {
