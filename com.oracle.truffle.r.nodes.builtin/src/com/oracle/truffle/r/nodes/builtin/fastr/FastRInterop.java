--- conflicted
+++ resolved
@@ -22,13 +22,6 @@
  */
 package com.oracle.truffle.r.nodes.builtin.fastr;
 
-<<<<<<< HEAD
-import static com.oracle.truffle.r.runtime.RVisibility.OFF;
-import static com.oracle.truffle.r.runtime.builtins.RBehavior.COMPLEX;
-import static com.oracle.truffle.r.runtime.builtins.RBuiltinKind.PRIMITIVE;
-
-import java.io.IOException;
-=======
 import static com.oracle.truffle.r.nodes.builtin.CastBuilder.Predef.logicalValue;
 import static com.oracle.truffle.r.nodes.builtin.CastBuilder.Predef.notLogicalNA;
 import static com.oracle.truffle.r.nodes.builtin.CastBuilder.Predef.singleElement;
@@ -37,20 +30,12 @@
 import static com.oracle.truffle.r.runtime.RVisibility.ON;
 import static com.oracle.truffle.r.runtime.builtins.RBehavior.COMPLEX;
 import static com.oracle.truffle.r.runtime.builtins.RBuiltinKind.PRIMITIVE;
->>>>>>> bd84f9ec
 
 import com.oracle.truffle.api.CallTarget;
 import com.oracle.truffle.api.CompilerAsserts;
 import com.oracle.truffle.api.CompilerDirectives.TruffleBoundary;
 import com.oracle.truffle.api.Truffle;
 import com.oracle.truffle.api.dsl.Cached;
-<<<<<<< HEAD
-import com.oracle.truffle.api.dsl.Specialization;
-import com.oracle.truffle.api.frame.VirtualFrame;
-import com.oracle.truffle.api.nodes.DirectCallNode;
-import com.oracle.truffle.api.source.Source;
-import com.oracle.truffle.r.nodes.builtin.CastBuilder;
-=======
 import com.oracle.truffle.api.dsl.Fallback;
 import com.oracle.truffle.api.dsl.Specialization;
 import com.oracle.truffle.api.frame.VirtualFrame;
@@ -61,7 +46,6 @@
 import com.oracle.truffle.api.source.Source;
 import com.oracle.truffle.r.nodes.builtin.CastBuilder;
 import com.oracle.truffle.r.nodes.builtin.CastBuilder.Predef;
->>>>>>> bd84f9ec
 import com.oracle.truffle.r.nodes.builtin.RBuiltinNode;
 import com.oracle.truffle.r.runtime.RError;
 import com.oracle.truffle.r.runtime.RError.Message;
@@ -80,13 +64,8 @@
 
         @Override
         protected void createCasts(CastBuilder casts) {
-<<<<<<< HEAD
-            casts.firstStringWithError(0, Message.INVALID_ARGUMENT, "mimeType");
-            casts.firstStringWithError(1, Message.INVALID_ARGUMENT, "source");
-=======
             casts.arg("mimeType").mustBe(stringValue()).asStringVector().mustBe(singleElement()).findFirst();
             casts.arg("source").mustBe(stringValue()).asStringVector().mustBe(singleElement()).findFirst();
->>>>>>> bd84f9ec
         }
 
         protected CallTarget parse(String mimeType, String source) {
@@ -94,16 +73,9 @@
 
             Source sourceObject = RSource.fromTextInternal(source, RSource.Internal.EVAL_WRAPPER, mimeType);
             try {
-<<<<<<< HEAD
-                emitIO();
-                return RContext.getInstance().getEnv().parse(sourceObject);
-            } catch (IOException e) {
-                throw RError.error(this, Message.GENERIC, "Error while parsing: " + e.getMessage());
-=======
                 return RContext.getInstance().getEnv().parse(sourceObject);
             } catch (Throwable t) {
                 throw RError.error(this, Message.GENERIC, "Error while parsing: " + t.getMessage());
->>>>>>> bd84f9ec
             }
         }
 
@@ -113,15 +85,9 @@
 
         @SuppressWarnings("unused")
         @Specialization(guards = {"cachedMimeType != null", "cachedMimeType.equals(mimeType)", "cachedSource != null", "cachedSource.equals(source)"})
-<<<<<<< HEAD
-        protected Object evalCached(VirtualFrame frame, String mimeType, String source, //
-                        @Cached("mimeType") String cachedMimeType, //
-                        @Cached("source") String cachedSource, //
-=======
         protected Object evalCached(VirtualFrame frame, String mimeType, String source,
                         @Cached("mimeType") String cachedMimeType,
                         @Cached("source") String cachedSource,
->>>>>>> bd84f9ec
                         @Cached("createCall(mimeType, source)") DirectCallNode call) {
             return call.call(frame, EMPTY_OBJECT_ARRAY);
         }
@@ -130,13 +96,6 @@
         @TruffleBoundary
         protected Object eval(String mimeType, String source) {
             return parse(mimeType, source).call();
-<<<<<<< HEAD
-        }
-
-        @SuppressWarnings("unused")
-        private void emitIO() throws IOException {
-=======
->>>>>>> bd84f9ec
         }
     }
 
@@ -190,8 +149,6 @@
             return object;
         }
     }
-<<<<<<< HEAD
-=======
 
     @RBuiltin(name = ".fastr.interop.hasSize", visibility = ON, kind = PRIMITIVE, parameterNames = {"value"}, behavior = COMPLEX)
     public abstract static class HasSize extends RBuiltinNode {
@@ -239,5 +196,4 @@
             return value;
         }
     }
->>>>>>> bd84f9ec
 }