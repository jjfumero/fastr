/*
 * Copyright (c) 2013, 2016, Oracle and/or its affiliates. All rights reserved.
 * DO NOT ALTER OR REMOVE COPYRIGHT NOTICES OR THIS FILE HEADER.
 *
 * This code is free software; you can redistribute it and/or modify it
 * under the terms of the GNU General Public License version 2 only, as
 * published by the Free Software Foundation.
 *
 * This code is distributed in the hope that it will be useful, but WITHOUT
 * ANY WARRANTY; without even the implied warranty of MERCHANTABILITY or
 * FITNESS FOR A PARTICULAR PURPOSE.  See the GNU General Public License
 * version 2 for more details (a copy is included in the LICENSE file that
 * accompanied this code).
 *
 * You should have received a copy of the GNU General Public License version
 * 2 along with this work; if not, write to the Free Software Foundation,
 * Inc., 51 Franklin St, Fifth Floor, Boston, MA 02110-1301 USA.
 *
 * Please contact Oracle, 500 Oracle Parkway, Redwood Shores, CA 94065 USA
 * or visit www.oracle.com if you need additional information or have any
 * questions.
 */
package com.oracle.truffle.r.nodes.builtin.base;

import static com.oracle.truffle.r.runtime.RBuiltinKind.INTERNAL;

import java.io.IOException;
import java.io.PrintWriter;
import java.io.StringWriter;

import com.oracle.truffle.api.CompilerDirectives.TruffleBoundary;
import com.oracle.truffle.api.Truffle;
import com.oracle.truffle.api.dsl.Cached;
import com.oracle.truffle.api.dsl.Specialization;
import com.oracle.truffle.api.frame.VirtualFrame;
import com.oracle.truffle.api.nodes.DirectCallNode;
import com.oracle.truffle.r.nodes.access.variables.ReadVariableNode;
import com.oracle.truffle.r.nodes.builtin.RBuiltinNode.CastBuilder;
import com.oracle.truffle.r.nodes.builtin.RInvisibleBuiltinNode;
import com.oracle.truffle.r.nodes.builtin.base.printer.PrintContext;
import com.oracle.truffle.r.nodes.builtin.base.printer.PrintParameters;
import com.oracle.truffle.r.nodes.builtin.base.printer.RBufferedWriter;
import com.oracle.truffle.r.nodes.builtin.base.printer.RWriter;
import com.oracle.truffle.r.nodes.builtin.base.printer.ValuePrinterNode;
import com.oracle.truffle.r.nodes.builtin.base.printer.ValuePrinterNodeGen;
import com.oracle.truffle.r.nodes.builtin.base.printer.ValuePrinters;
import com.oracle.truffle.r.runtime.RBuiltin;
import com.oracle.truffle.r.runtime.RError;
import com.oracle.truffle.r.runtime.RRuntime;
<<<<<<< HEAD
import com.oracle.truffle.r.runtime.Utils;
import com.oracle.truffle.r.runtime.conn.RConnection;
=======
>>>>>>> 5f0a7c74
import com.oracle.truffle.r.runtime.conn.StdConnections;
import com.oracle.truffle.r.runtime.context.RContext;
import com.oracle.truffle.r.runtime.data.RArgsValuesAndNames;
import com.oracle.truffle.r.runtime.data.RAttributable;
import com.oracle.truffle.r.runtime.data.RAttributeProfiles;
import com.oracle.truffle.r.runtime.data.RFunction;
import com.oracle.truffle.r.runtime.data.RTypedValue;

public class PrintFunctions {
    public abstract static class PrintAdapter extends RInvisibleBuiltinNode {
        @Child protected PrettyPrinterNode prettyPrinter = PrettyPrinterNodeGen.create(null, null, null, null, false);
        // The new pretty-printer
        @Child protected ValuePrinterNode valuePrinter = ValuePrinterNodeGen.create(null, null, null, null, null, null, null, null, null);

        @TruffleBoundary
        protected void printHelper(String string) {
            try {
                StdConnections.getStdout().writeString(string, true);
            } catch (IOException ex) {
                throw RError.error(this, RError.Message.GENERIC, ex.getMessage());
            }
        }

    }

    @RBuiltin(name = "print.default", kind = INTERNAL, parameterNames = {"x", "digits", "quote", "na.print", "print.gap", "right", "max", "useSource", "noOpt"})
    public abstract static class PrintDefault extends PrintAdapter {

        private final RAttributeProfiles attrProfiles = RAttributeProfiles.create();

        @Override
        protected void createCasts(CastBuilder casts) {
            super.createCasts(casts);
            casts.firstBoolean(2);
            casts.firstBoolean(5);
            casts.firstBoolean(7);
            casts.firstBoolean(8);
        }

        @SuppressWarnings({"unchecked"})
        @Specialization(guards = "!isS4(o)")
        protected Object printDefault(Object o, Object digits, boolean quote, Object naPrint, Object printGap, boolean right, Object max, boolean useSource, boolean noOpt) {
            try {
                // Invoking the new pretty-printer. In contrast to the previous one, the new one
                // does not return the output value and prints directly to the output.
                valuePrinter.executeString(o, digits, quote, naPrint, printGap, right, max, useSource, noOpt);
            } catch (UnsupportedOperationException e) {
                // The original pretty printing code
                String s = (String) prettyPrinter.executeString(o, null, RRuntime.asLogical(quote), RRuntime.asLogical(right));
                if (s != null && !s.isEmpty()) {
                    printHelper(s);
                }
            }

            controlVisibility();
            return o;
        }

        ReadVariableNode createShowFind() {
            return ReadVariableNode.createFunctionLookup(null, "show");
        }

        RFunction createShowFunction(VirtualFrame frame, ReadVariableNode showFind) {
            return (RFunction) showFind.execute(frame);
        }

        DirectCallNode createCallNode(RFunction f) {
            return Truffle.getRuntime().createDirectCallNode(f.getTarget());
        }

        @SuppressWarnings("unused")
        @Specialization(guards = "isS4(o)")
<<<<<<< HEAD
        protected Object printDefaultS4(RTypedValue o, Object digits, boolean quote, Object naPrint, Object printGap, boolean right, Object max, boolean useSource, boolean noOpt,
                        @Cached("createShowFind()") ReadVariableNode showFind, @Cached("createShowFunction(showFind)") RFunction showFunction) {
=======
        protected Object printDefaultS4(VirtualFrame frame, RTypedValue o, Object digits, byte quote, Object naPrint, Object printGap, byte right, Object max, Object useSource, Object noOpt,
                        @Cached("createShowFind()") ReadVariableNode showFind, @Cached("createShowFunction(frame, showFind)") RFunction showFunction) {
>>>>>>> 5f0a7c74
            RContext.getEngine().evalFunction(showFunction, null, o);
            return null;
        }

        protected boolean isS4(Object o) {
            // checking for class attribute is a bit of a hack but GNU R has a hack in place here as
            // well to avoid recursively calling show via print in showDefault (we just can't use
            // the same hack at this point - for details see definition of showDefault in show.R)
            return o instanceof RAttributable && ((RAttributable) o).isS4() && ((RAttributable) o).getClassAttr(attrProfiles) != null;
        }

    }

    @RBuiltin(name = "print.function", kind = INTERNAL, parameterNames = {"x", "useSource", "..."})
    public abstract static class PrintFunction extends PrintAdapter {
        @SuppressWarnings("unused")
        @Specialization
        protected RFunction printFunction(VirtualFrame frame, RFunction x, byte useSource, RArgsValuesAndNames extra) {
            String s = prettyPrinter.prettyPrintFunction(x, null, RRuntime.LOGICAL_FALSE, RRuntime.LOGICAL_FALSE, useSource == RRuntime.LOGICAL_TRUE);
            if (s != null && !s.isEmpty()) {
                printHelper(s);
            }
            controlVisibility();
            return x;
        }
    }
}<|MERGE_RESOLUTION|>--- conflicted
+++ resolved
@@ -35,7 +35,7 @@
 import com.oracle.truffle.api.frame.VirtualFrame;
 import com.oracle.truffle.api.nodes.DirectCallNode;
 import com.oracle.truffle.r.nodes.access.variables.ReadVariableNode;
-import com.oracle.truffle.r.nodes.builtin.RBuiltinNode.CastBuilder;
+import com.oracle.truffle.r.nodes.builtin.CastBuilder;
 import com.oracle.truffle.r.nodes.builtin.RInvisibleBuiltinNode;
 import com.oracle.truffle.r.nodes.builtin.base.printer.PrintContext;
 import com.oracle.truffle.r.nodes.builtin.base.printer.PrintParameters;
@@ -47,11 +47,6 @@
 import com.oracle.truffle.r.runtime.RBuiltin;
 import com.oracle.truffle.r.runtime.RError;
 import com.oracle.truffle.r.runtime.RRuntime;
-<<<<<<< HEAD
-import com.oracle.truffle.r.runtime.Utils;
-import com.oracle.truffle.r.runtime.conn.RConnection;
-=======
->>>>>>> 5f0a7c74
 import com.oracle.truffle.r.runtime.conn.StdConnections;
 import com.oracle.truffle.r.runtime.context.RContext;
 import com.oracle.truffle.r.runtime.data.RArgsValuesAndNames;
@@ -124,13 +119,8 @@
 
         @SuppressWarnings("unused")
         @Specialization(guards = "isS4(o)")
-<<<<<<< HEAD
-        protected Object printDefaultS4(RTypedValue o, Object digits, boolean quote, Object naPrint, Object printGap, boolean right, Object max, boolean useSource, boolean noOpt,
-                        @Cached("createShowFind()") ReadVariableNode showFind, @Cached("createShowFunction(showFind)") RFunction showFunction) {
-=======
         protected Object printDefaultS4(VirtualFrame frame, RTypedValue o, Object digits, byte quote, Object naPrint, Object printGap, byte right, Object max, Object useSource, Object noOpt,
                         @Cached("createShowFind()") ReadVariableNode showFind, @Cached("createShowFunction(frame, showFind)") RFunction showFunction) {
->>>>>>> 5f0a7c74
             RContext.getEngine().evalFunction(showFunction, null, o);
             return null;
         }
