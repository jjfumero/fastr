/*
 * Copyright (c) 2014, 2014, Oracle and/or its affiliates. All rights reserved.
 * DO NOT ALTER OR REMOVE COPYRIGHT NOTICES OR THIS FILE HEADER.
 *
 * This code is free software; you can redistribute it and/or modify it
 * under the terms of the GNU General Public License version 2 only, as
 * published by the Free Software Foundation.
 *
 * This code is distributed in the hope that it will be useful, but WITHOUT
 * ANY WARRANTY; without even the implied warranty of MERCHANTABILITY or
 * FITNESS FOR A PARTICULAR PURPOSE.  See the GNU General Public License
 * version 2 for more details (a copy is included in the LICENSE file that
 * accompanied this code).
 *
 * You should have received a copy of the GNU General Public License version
 * 2 along with this work; if not, write to the Free Software Foundation,
 * Inc., 51 Franklin St, Fifth Floor, Boston, MA 02110-1301 USA.
 *
 * Please contact Oracle, 500 Oracle Parkway, Redwood Shores, CA 94065 USA
 * or visit www.oracle.com if you need additional information or have any
 * questions.
 */
package com.oracle.truffle.r.nodes.builtin.base;

import static com.oracle.truffle.r.runtime.RBuiltinKind.*;

import com.oracle.truffle.api.CompilerDirectives.SlowPath;
import com.oracle.truffle.api.dsl.*;
import com.oracle.truffle.api.nodes.*;
import com.oracle.truffle.api.source.*;
import com.oracle.truffle.r.nodes.*;
import com.oracle.truffle.r.nodes.access.*;
import com.oracle.truffle.r.nodes.builtin.*;
import com.oracle.truffle.r.nodes.function.*;
import com.oracle.truffle.r.runtime.*;
import com.oracle.truffle.r.runtime.data.*;

/**
 * Construct a call object from a name and optional arguments.
 */
@RBuiltin(name = "call", kind = PRIMITIVE, parameterNames = {"name", "..."})
public abstract class Call extends RBuiltinNode {

    @Override
    public RNode[] getParameterValues() {
        return new RNode[]{ConstantNode.create(RMissing.instance), ConstantNode.create(RMissing.instance)};
    }

    @Specialization
    protected RLanguage call(String name, @SuppressWarnings("unused") RMissing args) {
        return makeCall(name, null);
    }

    @Specialization
    protected RLanguage call(String name, RArgsValuesAndNames args) {
        return makeCall(name, args);
    }

    @Specialization
    @SuppressWarnings("unused")
    protected RLanguage call(Object name, Object args) {
        throw RError.error(getEncapsulatingSourceSection(), RError.Message.FIRST_ARG_MUST_BE_STRING);
    }

    @SlowPath
    protected static RLanguage makeCall(String name, RArgsValuesAndNames args) {
        return makeCall0(new RSymbol(name), args);
    }

    @SlowPath
    protected static RLanguage makeCall(RFunction function, RArgsValuesAndNames args) {
        return makeCall0(function, args);
    }

    @SlowPath
    protected static RLanguage makeCall(SourceSection src, RFunction function, RArgsValuesAndNames args) {
        ConstantNode func = ConstantNode.create(function);
        return makeCall0Old(func, src, args);
    }

    @SlowPath
    private static RLanguage makeCall0(Object fn, RArgsValuesAndNames args) {
        int dataLen = args == null ? 1 : args.length() + 1;
        Object[] data = new Object[dataLen];
        String[] names = null;
        data[0] = fn;
        if (dataLen > 1) {
            Object[] argValues = args.getValues();
            String[] argNames = args.getNames();
            if (argNames != null) {
                names = new String[dataLen];
            }
            for (int i = 1; i < dataLen; i++) {
                data[i] = argValues[i - 1];
                if (argNames != null) {
                    names[i] = argNames[i - 1] == null ? RRuntime.NAMES_ATTR_EMPTY_VALUE : argNames[i - 1];
                }
            }
        }
        return RDataFactory.createLanguage(RDataFactory.createList(data, names == null ? null : RDataFactory.createStringVector(names, RDataFactory.COMPLETE_VECTOR)), RLanguage.Type.FUNCALL);
    }

    @SlowPath
    private static RLanguage makeCall0Old(RNode fn, SourceSection src, RArgsValuesAndNames args) {
        CallArgumentsNode callArgs;
        if (args != null) {
            Object[] argValues = args.getValues();
            RNode[] argValueNodes = new RNode[argValues.length];
            for (int i = 0; i < argValues.length; ++i) {
                if (argValues[i] instanceof RPromise) {
                    argValueNodes[i] = NodeUtil.cloneNode((RNode) ((RPromise) argValues[i]).getRep());
                } else {
                    argValueNodes[i] = ConstantNode.create(argValues[i]);
                }
            }
            callArgs = CallArgumentsNode.create(false, false, argValueNodes, args.getNames());
        } else {
            callArgs = CallArgumentsNode.create(false, false, EMTPY_RNODE_ARRAY, null);
        }
        RCallNode call = RCallNode.createCall(src, fn, callArgs);
<<<<<<< HEAD
        return RDataFactory.createCall(call, args);
=======
        // TODO: should we distinguish a different RLanguage type for calls?
        return RDataFactory.createLanguage(call);
>>>>>>> 70ed72b4
    }

    @SlowPath
    private static String makeSource(String name, RArgsValuesAndNames args) {
        StringBuilder sb = new StringBuilder(name);
        sb.append('(');
        if (args != null) {
            String[] names = args.getNames();
            Object[] values = args.getValues();
            for (int i = 0; i < args.length(); ++i) {
                if (names != null && names[i] != null) {
                    sb.append(names[i]).append(" = ");
                }
                // TODO not sure deparse is the right way to do this (might be better to get hold of
                // the source sections of the arguments)
                if (values[i] instanceof RPromise) {
                    sb.append(((RNode) ((RPromise) values[i]).getRep()).getSourceSection().getCode());
                } else {
                    sb.append(RDeparse.deparse(values[i], 60, false, -1)[0]);
                }
                if (i + 1 < args.length()) {
                    sb.append(", ");
                }
            }
        }
        return RRuntime.toString(sb.append(')'));
    }

}<|MERGE_RESOLUTION|>--- conflicted
+++ resolved
@@ -118,12 +118,7 @@
             callArgs = CallArgumentsNode.create(false, false, EMTPY_RNODE_ARRAY, null);
         }
         RCallNode call = RCallNode.createCall(src, fn, callArgs);
-<<<<<<< HEAD
         return RDataFactory.createCall(call, args);
-=======
-        // TODO: should we distinguish a different RLanguage type for calls?
-        return RDataFactory.createLanguage(call);
->>>>>>> 70ed72b4
     }
 
     @SlowPath
