--- conflicted
+++ resolved
@@ -28,10 +28,6 @@
 import com.oracle.truffle.api.CompilerDirectives.TruffleBoundary;
 import com.oracle.truffle.api.Truffle;
 import com.oracle.truffle.api.TruffleLanguage;
-<<<<<<< HEAD
-import com.oracle.truffle.api.dsl.Specialization;
-import com.oracle.truffle.api.frame.VirtualFrame;
-=======
 import com.oracle.truffle.api.frame.VirtualFrame;
 import com.oracle.truffle.api.interop.ForeignAccess;
 import com.oracle.truffle.api.interop.InteropException;
@@ -39,7 +35,6 @@
 import com.oracle.truffle.api.interop.UnknownIdentifierException;
 import com.oracle.truffle.api.interop.UnsupportedMessageException;
 import com.oracle.truffle.api.nodes.Node;
->>>>>>> bd84f9ec
 import com.oracle.truffle.api.nodes.RootNode;
 import com.oracle.truffle.r.nodes.binary.BoxPrimitiveNode;
 import com.oracle.truffle.r.nodes.builtin.base.InheritsBuiltin;
@@ -628,19 +623,4 @@
         }).call(value);
     }
 
-<<<<<<< HEAD
-    public static String prettyPrint(final Object value) {
-        return (String) Truffle.getRuntime().createCallTarget(new RootNode(TruffleLanguage.class, null, null) {
-
-            @Child ValuePrinterNode valuePrinterNode = ValuePrinterNodeGen.create();
-
-            @Override
-            public Object execute(VirtualFrame frame) {
-                return valuePrinterNode.prettyPrint(value, AnyVectorToStringVectorWriter::new);
-            }
-        }).call(value);
-    }
-
-=======
->>>>>>> bd84f9ec
 }