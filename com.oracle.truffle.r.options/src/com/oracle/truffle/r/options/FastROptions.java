/*
 * Copyright (c) 2014, 2014, Oracle and/or its affiliates. All rights reserved.
 * DO NOT ALTER OR REMOVE COPYRIGHT NOTICES OR THIS FILE HEADER.
 *
 * This code is free software; you can redistribute it and/or modify it
 * under the terms of the GNU General Public License version 2 only, as
 * published by the Free Software Foundation.
 *
 * This code is distributed in the hope that it will be useful, but WITHOUT
 * ANY WARRANTY; without even the implied warranty of MERCHANTABILITY or
 * FITNESS FOR A PARTICULAR PURPOSE.  See the GNU General Public License
 * version 2 for more details (a copy is included in the LICENSE file that
 * accompanied this code).
 *
 * You should have received a copy of the GNU General Public License version
 * 2 along with this work; if not, write to the Free Software Foundation,
 * Inc., 51 Franklin St, Fifth Floor, Boston, MA 02110-1301 USA.
 *
 * Please contact Oracle, 500 Oracle Parkway, Redwood Shores, CA 94065 USA
 * or visit www.oracle.com if you need additional information or have any
 * questions.
 */
package com.oracle.truffle.r.options;

import java.util.*;
import java.util.Map.Entry;

import com.oracle.graal.options.*;

/**
 * Options to control the behavior of the FastR system, that relate to the implementation, i.e., are
 * <b>not</b> part of the standard set of R options or command line options.
 *
 * Currently it is not possible to include the FastR options in Graal as FastR is not part of graal.
 * Someday it may be possible to register such options with the Graal VM, but in the interim, we
 * override the implementation to use system properties. The syntax follows that for Graal options
 * except that a {@code D} (for setting system property) must be the first character,e.g.
 * {@code -DR:+OptionName} to set a boolean valued option to {@code true}.
 *
 * TODO help output
 */
public class FastROptions {
    //@formatter:off
    @Option(help = "Disable prototypical group generics implementation")
    public static final OptionValue<Boolean> DisableGroupGenerics = new OptionValue<>(false);
    @Option(help = "Prints Java and R stack traces for all R errors")
    public static final OptionValue<Boolean> PrintErrorStacktraces = new OptionValue<>(false);
    @Option(help = "Assert completeness of results vectors after evaluating unit tests and R shell commands")
    public static final OptionValue<Boolean> CheckResultCompleteness = new OptionValue<>(true);
    @Option(help = "Turn on debugging output")
    public static final OptionValue<Boolean> Debug = new OptionValue<>(false);
<<<<<<< HEAD

    // Promises optimizations
    @Option(help = "If enabled, overrides all other EagerEval switches (see EagerEvalHelper)")
    public static final OptionValue<Boolean> EagerEval = new OptionValue<>(false);
    @Option(help = "Unconditionally evaluates constants before creating Promises")
    public static final OptionValue<Boolean> EagerEvalConstants = new OptionValue<>(false);
    @Option(help = "Enables optimistic eager evaluation of single variables reads")
    public static final OptionValue<Boolean> EagerEvalVariables = new OptionValue<>(false);
    @Option(help = "Enables optimistic eager evaluation of trivial expressions")
    public static final OptionValue<Boolean> EagerEvalExpressions = new OptionValue<>(false);
=======
    @Option(help = "Disable all Instrumentation")
    public static final OptionValue<Boolean> Instrumentation = new OptionValue<>(false);
    @Option(help = "Add function call counters")
    public static final OptionValue<Boolean> AddFunctionCounters = new OptionValue<>(false);
    @Option(help = "Enable binding of builtins into package environment")
    public static final OptionValue<Boolean> BindBuiltinNames = new OptionValue<>(false);
>>>>>>> 723dfca3
    //@formatter:on

    private static FastROptions_Options options = new FastROptions_Options();

    public static void initialize() {
        for (Entry<Object, Object> entry : System.getProperties().entrySet()) {
            String prop = (String) entry.getKey();
            if (prop.startsWith("R:")) {
                String optName = optionName(prop);
                OptionDescriptor desc = findOption(optName);
                if (desc == null) {
                    System.err.println(prop + " is not a valid FastR option");
                    System.exit(2);
                } else {
                    switch (desc.getType().getSimpleName()) {
                        case "Boolean":
                            boolean value = booleanOptionValue(prop);
                            desc.getOptionValue().setValue(value);
                            break;
                        default:
                            assert false;
                    }
                }
            }
        }
    }

    private static OptionDescriptor findOption(String key) {
        Iterator<OptionDescriptor> iter = options.iterator();
        while (iter.hasNext()) {
            OptionDescriptor desc = iter.next();
            String name = desc.getName();
            if (name.equals(key)) {
                return desc;
            }
        }
        return null;
    }

    private static String optionName(String key) {
        String s = key.substring(2);
        if (s.charAt(0) == '+' || s.charAt(0) == '-') {
            return s.substring(1);
        } else if (s.indexOf('=') > 0) {
            return s.substring(0, s.indexOf('='));
        } else {
            return s;
        }
    }

    private static boolean booleanOptionValue(String option) {
        return option.charAt(2) == '+';
    }
}<|MERGE_RESOLUTION|>--- conflicted
+++ resolved
@@ -49,7 +49,12 @@
     public static final OptionValue<Boolean> CheckResultCompleteness = new OptionValue<>(true);
     @Option(help = "Turn on debugging output")
     public static final OptionValue<Boolean> Debug = new OptionValue<>(false);
-<<<<<<< HEAD
+    @Option(help = "Disable all Instrumentation")
+    public static final OptionValue<Boolean> Instrumentation = new OptionValue<>(false);
+    @Option(help = "Add function call counters")
+    public static final OptionValue<Boolean> AddFunctionCounters = new OptionValue<>(false);
+    @Option(help = "Enable binding of builtins into package environment")
+    public static final OptionValue<Boolean> BindBuiltinNames = new OptionValue<>(false);
 
     // Promises optimizations
     @Option(help = "If enabled, overrides all other EagerEval switches (see EagerEvalHelper)")
@@ -60,14 +65,6 @@
     public static final OptionValue<Boolean> EagerEvalVariables = new OptionValue<>(false);
     @Option(help = "Enables optimistic eager evaluation of trivial expressions")
     public static final OptionValue<Boolean> EagerEvalExpressions = new OptionValue<>(false);
-=======
-    @Option(help = "Disable all Instrumentation")
-    public static final OptionValue<Boolean> Instrumentation = new OptionValue<>(false);
-    @Option(help = "Add function call counters")
-    public static final OptionValue<Boolean> AddFunctionCounters = new OptionValue<>(false);
-    @Option(help = "Enable binding of builtins into package environment")
-    public static final OptionValue<Boolean> BindBuiltinNames = new OptionValue<>(false);
->>>>>>> 723dfca3
     //@formatter:on
 
     private static FastROptions_Options options = new FastROptions_Options();
