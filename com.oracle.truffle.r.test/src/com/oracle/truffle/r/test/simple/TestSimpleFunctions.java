--- conflicted
+++ resolved
@@ -191,12 +191,9 @@
         assertEvalError("{ f <- function(x) { ..1 } ;  f(10) }");
         assertEvalError("{ f <- function(...) { ..1 } ;  f() }");
 
-<<<<<<< HEAD
         assertEval("{ fn1 <- function (a, b) a + b; fn2 <- function (a, b, ...) fn1(a, b, ...); fn2(1, 1) }");
         assertEval("{ asdf <- function(x,...) UseMethod(\"asdf\",x); asdf.numeric <- function(x, ...) print(paste(\"num:\", x, ...)); asdf(1) }");
 
-=======
->>>>>>> f794d11e
         assertEval("{ f <- function(...) { ..1 } ;  f(10) }");
         assertEval("{ f <- function(...) { ..1 ; x <<- 10 ; ..1 } ; x <- 1 ; f(x) }");
         assertEval("{ f <- function(...) { g <- function() { ..1 } ; g() } ; f(a=2) }");
@@ -208,92 +205,48 @@
         assertEval("{ g <- function(a,b,x) { a + b * x } ; f <- function(...) { g(...,x=4) }  ; f(b=1,a=2) }");
         assertEval("{ g <- function(a,b,x) { a + b * x } ; f <- function(...) { g(x=4, ...) }  ; f(b=1,a=2) }");
         assertEval("{ g <- function(a,b,x) { a + b * x } ; f <- function(...) { g(x=4, ..., 10) }  ; f(b=1) }");
-<<<<<<< HEAD
-
-=======
->>>>>>> f794d11e
+
         assertEval("{ g <- function(a,b,aa,bb) { a ; x <<- 10 ; aa ; c(a, aa) } ; f <- function(...) {  g(..., ...) } ; x <- 1; y <- 2; f(x, y) }");
         assertEval("{ f <- function(a, b) { a - b } ; g <- function(...) { f(1, ...) } ; g(a = 2) }");
 
         assertEvalError("{ f <- function(...) { ..3 } ; f(1,2) }");
-<<<<<<< HEAD
-        assertEvalError("{ f <- function() { dummy() } ; f() }"); // note:
-
-=======
+
         assertEvalError("{ f <- function() { dummy() } ; f() }");
->>>>>>> f794d11e
         assertEvalError("{ f <- function() { if (FALSE) { dummy <- 2 } ; dummy() } ; f() }");
         assertEvalError("{ f <- function() { if (FALSE) { dummy <- 2 } ; g <- function() { dummy() } ; g() } ; f() }");
         assertEvalError("{ f <- function() { dummy <- 2 ; g <- function() { dummy() } ; g() } ; f() }");
         assertEvalError("{ f <- function() { dummy() } ; dummy <- 2 ; f() }");
         assertEvalError("{ dummy <- 2 ; dummy() }");
-<<<<<<< HEAD
-
         assertEvalError("{ f <- function(a, b) { a + b } ; g <- function(...) { f(a=1, ...) } ; g(a=2) }");
         assertEvalError("{ f <- function(a, barg, bextra) { a + barg } ; g <- function(...) { f(a=1, ...) } ; g(b=2,3) }");
         assertEvalError("{ f <- function(a, barg, bextra, dummy) { a + barg } ; g <- function(...) { f(a=1, ...) } ; g(be=2,bex=3, 3) }");
-=======
-        assertEvalError("{ f <- function(a, b) { a + b } ; g <- function(...) { f(a=1, ...) } ; g(a=2) }");
-        assertEvalError("{ f <- function(a, barg, bextra) { a + barg } ; g <- function(...) { f(a=1, ...) } ; g(b=2,3) }");
-        assertEvalError("{ f <- function(a, barg, bextra, dummy) { a + barg } ; g <- function(...) { f(a=1, ...) } ; g(be=2,bex=3, 3) }");
-
->>>>>>> f794d11e
+
         assertEval("{ f <- function(a, barg, bextra, dummy) { a + barg } ; g <- function(...) { f(a=1, ...) } ; g(1,2,3) }");
         assertEval("{ f <- function(...,d) { ..1 + ..2 } ; f(1,d=4,2) }");
         assertEval("{ f <- function(...,d) { ..1 + ..2 } ; f(1,2,d=4) }");
     }
-<<<<<<< HEAD
 
     @Test
     @Ignore
     public void testDotsIgnore() {
         assertEval("{ f<-function(...) print(attributes(list(...))); f(a=7) }");
         assertEval("{ f<-function(...) print(attributes(list(...))); f(a=7, b=42) }");
-
         assertEval("{ f <- function(...) { x <<- 10 ; ..1 } ; x <- 1 ; f(x) }");
         assertEval("{ f <- function(...) { ..1 ; x <<- 10 ; ..2 } ; x <- 1 ; f(100,x) }");
         assertEval("{ f <- function(...) { ..2 ; x <<- 10 ; ..1 } ; x <- 1 ; f(x,100) }");
         assertEval("{ g <- function(...) { 0 } ; f <- function(...) { g(...) ; x <<- 10 ; ..1 } ; x <- 1 ; f(x) }");
         assertEval("{ f <- function(...) { substitute(..1) } ;  f(x+y) }");
-        // GNU-R has slightly different error code formatting
+
         assertEvalError("{ g <- function(a,b,x) { a + b * x } ; f <- function(...) { g(x=4, ..., 10) }  ; f(b=1,a=2) }");
         assertEvalError("{ lapply(1:3, \"dummy\") }");
 
         assertEval("{ f <- function(a, barg, ...) { a + barg } ; g <- function(...) { f(a=1, ...) } ; g(b=2,3) }");
         assertEval("{ f <- function(a, barg, bextra, dummy) { a + barg } ; g <- function(...) { f(a=1, ...) } ; g(be=2,du=3, 3) }");
-        // GNU-R has slightly different error code formatting
-        assertEvalError("{ f <- function(a, barg, bextra, dummy) { a + barg } ; g <- function(...) { f(a=1, ..., x=2) } ; g(1) }");
-        // GNU-R has slightly different error code formatting
-        assertEvalError("{ f <- function(a, barg, bextra, dummy) { a + barg } ; g <- function(...) { f(a=1, ..., x=2,z=3) } ; g(1) }");
-        // GNU-R has slightly different error code formatting
-        assertEvalError("{ f <- function(a, barg, bextra, dummy) { a + barg } ; g <- function(...) { f(a=1, ..., xxx=2) } ; g(1) }");
-        // GNU-R has slightly different error code formatting
-        assertEvalError("{ f <- function(a, barg, bextra, dummy) { a + barg } ; g <- function(...) { f(a=1, xxx=2, ...) } ; g(1) }");
-        assertEvalError("{ f <- function(a, barg, bextra, dummy) { a + barg } ; g <- function(...) { f(a=1, ...,,,) } ; g(1) }");
-
-=======
-
-    @Test
-    @Ignore
-    public void testDotsIgnore() {
-        assertEval("{ f <- function(...) { x <<- 10 ; ..1 } ; x <- 1 ; f(x) }");
-        assertEval("{ f <- function(...) { ..1 ; x <<- 10 ; ..2 } ; x <- 1 ; f(100,x) }");
-        assertEval("{ f <- function(...) { ..2 ; x <<- 10 ; ..1 } ; x <- 1 ; f(x,100) }");
-        assertEval("{ g <- function(...) { 0 } ; f <- function(...) { g(...) ; x <<- 10 ; ..1 } ; x <- 1 ; f(x) }");
-        assertEval("{ f <- function(...) { substitute(..1) } ;  f(x+y) }");
-
-        assertEvalError("{ g <- function(a,b,x) { a + b * x } ; f <- function(...) { g(x=4, ..., 10) }  ; f(b=1,a=2) }");
-        assertEvalError("{ lapply(1:3, \"dummy\") }");
-
-        assertEval("{ f <- function(a, barg, ...) { a + barg } ; g <- function(...) { f(a=1, ...) } ; g(b=2,3) }");
-        assertEval("{ f <- function(a, barg, bextra, dummy) { a + barg } ; g <- function(...) { f(a=1, ...) } ; g(be=2,du=3, 3) }");
-
         assertEvalError("{ f <- function(a, barg, bextra, dummy) { a + barg } ; g <- function(...) { f(a=1, ..., x=2) } ; g(1) }");
         assertEvalError("{ f <- function(a, barg, bextra, dummy) { a + barg } ; g <- function(...) { f(a=1, ..., x=2,z=3) } ; g(1) }");
         assertEvalError("{ f <- function(a, barg, bextra, dummy) { a + barg } ; g <- function(...) { f(a=1, ..., xxx=2) } ; g(1) }");
         assertEvalError("{ f <- function(a, barg, bextra, dummy) { a + barg } ; g <- function(...) { f(a=1, xxx=2, ...) } ; g(1) }");
         assertEvalError("{ f <- function(a, barg, bextra, dummy) { a + barg } ; g <- function(...) { f(a=1, ...,,,) } ; g(1) }");
->>>>>>> f794d11e
         assertEvalError("{ f <- function(...) { ..2 + ..2 } ; f(1,,2) }");
         assertEvalError("{ f <- function(...) { ..1 + ..2 } ; f(1,,3) }");
     }
